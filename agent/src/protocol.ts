/* eslint-disable @typescript-eslint/consistent-type-definitions */
import { RecipeID } from '@sourcegraph/cody-shared/src/chat/recipes/recipe'
import { ChatMessage } from '@sourcegraph/cody-shared/src/chat/transcript/messages'
import { event } from '@sourcegraph/cody-shared/src/sourcegraph-api/graphql/client'

import { CompletionEvent } from '../../vscode/src/completions/logger'

// This file documents the Cody Agent JSON-RPC protocol. Consult the JSON-RPC
// specification to learn about how JSON-RPC works https://www.jsonrpc.org/specification
// The Cody Agent server only supports transport via stdout/stdin.

// The JSON-RPC requests of the Cody Agent protocol. Requests are async
// functions that return some (possibly null) value.
export type Requests = {
    // ================
    // Client -> Server
    // ================

    // The 'initialize' request must be sent at the start of the connection
    // before any other request/notification is sent.
    initialize: [ClientInfo, ServerInfo]
    // The 'shutdown' request must be sent before terminating the agent process.
    shutdown: [null, null]

    // Client requests the agent server to lists all recipes that are supported
    // by the agent.
    'recipes/list': [null, RecipeInfo[]]
    // Client requests the agent server to execute an individual recipe.
    // The response is null because the AI/Assistant messages are streamed through
    // the chat/updateMessageInProgress notification. The flow to trigger a recipe
    // is like this:
    // client --- recipes/execute --> server
    // client <-- chat/updateMessageInProgress --- server
    //             ....
    // client <-- chat/updateMessageInProgress --- server
    'recipes/execute': [ExecuteRecipeParams, null]

    'autocomplete/execute': [AutocompleteParams, AutocompleteResult]

    'graphql/currentUserId': [null, string]
    'graphql/logEvent': [event, null]

    // ================
    // Server -> Client
    // ================
}

// The JSON-RPC notifications of the Cody Agent protocol. Notifications are
// synchronous fire-and-forget messages that have no return value. Notifications are
// conventionally used to represent streams of values.
export type Notifications = {
    // ================
    // Client -> Server
    // ================

    // The 'initalized' notification must be sent after receiving the 'initialize' response.
    initialized: [null]
    // The 'exit' notification must be sent after the client receives the 'shutdown' response.
    exit: [null]

    // The server should use the provided extension configuration for all
    // subsequent requests/notifications. The previous extension configuration
    // should no longer be used.
    // This notification is functionally equivalent to extensionConfiguration/didChange
    // and exists to match the previous naming of configuration
    'connectionConfiguration/didChange': [ExtensionConfiguration]

    // The server should use the provided connection configuration for all
    // subsequent requests/notifications. The previous extension configuration
    // should no longer be used.
    // This notification is functionally equivalent to connectionConfiguration/didChange
    // and provided to match the updated configuration naming
    'extensionConfiguration/didChange': [ExtensionConfiguration]

    // Lifecycle notifications for the client to notify the server about text
    // contents of documents and to notify which document is currently focused.
    'textDocument/didOpen': [TextDocument]
    // The 'textDocument/didChange' notification should be sent on almost every
    // keystroke, whether the text contents changed or the cursor/selection
    // changed.  Leave the `content` property undefined when the document's
    // content is unchanged.
    'textDocument/didChange': [TextDocument]
    // The user focused on a document without changing the document's content.
    // Only the 'uri' property is required, other properties are ignored.
    'textDocument/didFocus': [TextDocument]
    // The user closed the editor tab for the given document.
    // Only the 'uri' property is required, other properties are ignored.
    'textDocument/didClose': [TextDocument]

    '$/cancelRequest': [CancelParams]

    // ================
    // Server -> Client
    // ================
    // The server received new messages for the ongoing 'chat/executeRecipe'
    // request. The server should never send this notification outside of a
    // 'chat/executeRecipe' request.
    'chat/updateMessageInProgress': [ChatMessage | null]

    'debug/message': [DebugMessage]
}

export interface CancelParams {
    id: string | number
}

export interface AutocompleteParams {
    filePath: string
    position: Position
}

export interface AutocompleteResult {
    items: AutocompleteItem[]
    completionEvent?: CompletionEvent
}

export interface AutocompleteItem {
    insertText: string
    range: Range
}

export interface ClientInfo {
    name: string
    version: string
    workspaceRootUri: string

    /** @deprecated Use `workspaceRootUri` instead. */
    workspaceRootPath?: string

    /** @deprecated Use `extensionConfiguration` instead. */
    connectionConfiguration?: ExtensionConfiguration
    extensionConfiguration?: ExtensionConfiguration
    capabilities?: ClientCapabilities
}

export interface ClientCapabilities {
    completions?: 'none'
    //  When 'streaming', handles 'chat/updateMessageInProgress' streaming notifications.
    chat?: 'none' | 'streaming'
}

export interface ServerInfo {
    name: string
    authenticated: boolean
    codyEnabled: boolean
    codyVersion: string | null
    capabilities?: ServerCapabilities
}
export interface ServerCapabilities {}

export interface ExtensionConfiguration {
    serverEndpoint: string
    accessToken: string
    customHeaders: Record<string, string>
    autocompleteAdvancedProvider?: string
    autocompleteAdvancedServerEndpoint?: string | null
<<<<<<< HEAD
    autocompleteAdvancedServerSocksProxy?: string | null
=======
    autocompleteAdvancedModel?: string | null
>>>>>>> 1a78a304
    autocompleteAdvancedAccessToken?: string | null
    autocompleteAdvancedEmbeddings?: boolean
    debug?: boolean
    verboseDebug?: boolean
    codebase?: string
}

export interface Position {
    // 0-indexed
    line: number
    // 0-indexed
    character: number
}

export interface Range {
    start: Position
    end: Position
}

export interface TextDocument {
    filePath: string
    content?: string
    selection?: Range
}

export interface RecipeInfo {
    id: RecipeID
    title: string // Title Case
}

export interface ExecuteRecipeParams {
    id: RecipeID
    humanChatInput: string
    data?: any
}

export interface DebugMessage {
    channel: string
    message: string
}<|MERGE_RESOLUTION|>--- conflicted
+++ resolved
@@ -154,11 +154,8 @@
     customHeaders: Record<string, string>
     autocompleteAdvancedProvider?: string
     autocompleteAdvancedServerEndpoint?: string | null
-<<<<<<< HEAD
     autocompleteAdvancedServerSocksProxy?: string | null
-=======
     autocompleteAdvancedModel?: string | null
->>>>>>> 1a78a304
     autocompleteAdvancedAccessToken?: string | null
     autocompleteAdvancedEmbeddings?: boolean
     debug?: boolean
