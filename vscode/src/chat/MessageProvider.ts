--- conflicted
+++ resolved
@@ -112,11 +112,8 @@
     protected contextProvider: ContextProvider
     protected platform: Pick<PlatformContext, 'recipes'>
 
-<<<<<<< HEAD
     protected userContextFiles: ContextFile[] = []
-=======
     protected chatModel: string | undefined = undefined
->>>>>>> a5e698a7
 
     constructor(options: MessageProviderOptions) {
         super()
