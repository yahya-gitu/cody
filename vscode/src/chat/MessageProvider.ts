import * as uuid from 'uuid'
import * as vscode from 'vscode'

import { ContextFile } from '@sourcegraph/cody-shared'
import { BotResponseMultiplexer } from '@sourcegraph/cody-shared/src/chat/bot-response-multiplexer'
import { ChatClient } from '@sourcegraph/cody-shared/src/chat/chat'
import { getPreamble } from '@sourcegraph/cody-shared/src/chat/preamble'
import { CodyPrompt, CustomCommandType } from '@sourcegraph/cody-shared/src/chat/prompts'
import { newInteraction } from '@sourcegraph/cody-shared/src/chat/prompts/utils'
import { Recipe, RecipeID } from '@sourcegraph/cody-shared/src/chat/recipes/recipe'
import { Transcript } from '@sourcegraph/cody-shared/src/chat/transcript'
import { Interaction } from '@sourcegraph/cody-shared/src/chat/transcript/interaction'
import {
    ChatEventSource,
    ChatHistory,
    ChatMessage,
    UserLocalHistory,
} from '@sourcegraph/cody-shared/src/chat/transcript/messages'
import { Typewriter } from '@sourcegraph/cody-shared/src/chat/typewriter'
import { reformatBotMessage } from '@sourcegraph/cody-shared/src/chat/viewHelpers'
import { annotateAttribution, Guardrails } from '@sourcegraph/cody-shared/src/guardrails'
import { IntentDetector } from '@sourcegraph/cody-shared/src/intent-detector'
import { ANSWER_TOKENS, DEFAULT_MAX_TOKENS } from '@sourcegraph/cody-shared/src/prompt/constants'
import { Message } from '@sourcegraph/cody-shared/src/sourcegraph-api'

import { showAskQuestionQuickPick } from '../custom-prompts/utils/menu'
import { getFileContextFile, getOpenTabsContextFile, getSymbolContextFile } from '../editor/utils/editor-context'
import { VSCodeEditor } from '../editor/vscode-editor'
import { PlatformContext } from '../extension.common'
import { logDebug, logError } from '../log'
import { FixupTask } from '../non-stop/FixupTask'
import { AuthProvider, isNetworkError } from '../services/AuthProvider'
import { localStorage } from '../services/LocalStorageProvider'
import { telemetryService } from '../services/telemetry'
import { telemetryRecorder } from '../services/telemetry-v2'
import { TestSupport } from '../test-support'

import { ContextProvider } from './ContextProvider'
import { countGeneratedCode } from './utils'

/**
 * The problem with a token limit for the prompt is that we can only
 * estimate tokens (and do so in a very cheap way), so it can be that
 * we undercount tokens. If we exceed the maximum tokens, things will
 * start to break, so we should have some safety cushion for when we're wrong in estimating.
 *
 * Ie.: Long text, 10000 characters, we estimate it to be 2500 tokens.
 * That would fit into a limit of 3000 tokens easily. Now, it's actually
 * 3500 tokens, because it splits weird and our estimation is off, it will
 * fail. That's where we want to add this safety cushion in.
 */
const SAFETY_PROMPT_TOKENS = 100

/**
 * Multiplexer topics that should not be displayed in chat view
 */
const nonDisplayTopics = new Set(['fixup'])

/**
 * The types of errors that should be handled from MessageProvider.
 * `transcript`: Errors that can be displayed directly within a chat transcript, if available.
 * `system`: Errors that should be handled differently, e.g. alerted to the user.
 */
export type MessageErrorType = 'transcript' | 'system'

/**
 * A derived class of MessageProvider must implement these handler methods.
 * This contract ensures that MessageProvider is focused solely on building, sending and receiving messages.
 * It does not assume anything about how those messages will be displayed to the user.
 */
abstract class MessageHandler {
    protected abstract handleTranscript(transcript: ChatMessage[], messageInProgress: boolean): void
    protected abstract handleHistory(history: UserLocalHistory): void
    protected abstract handleSuggestions(suggestions: string[]): void
    protected abstract handleCodyCommands(prompts: [string, CodyPrompt][]): void
    protected abstract handleError(errorMsg: string, type: MessageErrorType): void
}

export interface MessageProviderOptions {
    chat: ChatClient
    intentDetector: IntentDetector
    guardrails: Guardrails
    editor: VSCodeEditor
    authProvider: AuthProvider
    contextProvider: ContextProvider
    platform: Pick<PlatformContext, 'recipes'>
}

export abstract class MessageProvider extends MessageHandler implements vscode.Disposable {
    // chat id is used to identify chat session
    public sessionID = new Date(Date.now()).toUTCString()
    public currentRequestID: string | undefined = undefined

    // input and chat history are shared across all MessageProvider instances
    protected static inputHistory: string[] = []
    protected static chatHistory: ChatHistory = {}

    private isMessageInProgress = false
    private cancelCompletionCallback: (() => void) | null = null

    // Allows recipes to hook up subscribers to process sub-streams of bot output
    private multiplexer: BotResponseMultiplexer = new BotResponseMultiplexer()

    protected transcript: Transcript = new Transcript()
    protected disposables: vscode.Disposable[] = []

    protected chat: ChatClient
    protected intentDetector: IntentDetector
    protected guardrails: Guardrails
    protected readonly editor: VSCodeEditor
    protected authProvider: AuthProvider
    protected contextProvider: ContextProvider
    protected platform: Pick<PlatformContext, 'recipes'>

<<<<<<< HEAD
    protected userContextFiles: ContextFile[] = []
=======
    protected chatModel: string | undefined = undefined
>>>>>>> 9e48dce8

    constructor(options: MessageProviderOptions) {
        super()

        if (TestSupport.instance) {
            TestSupport.instance.messageProvider.set(this)
        }

        this.chat = options.chat
        this.intentDetector = options.intentDetector
        this.guardrails = options.guardrails
        this.editor = options.editor
        this.authProvider = options.authProvider
        this.contextProvider = options.contextProvider
        this.platform = options.platform

        // Listen to configuration changes to possibly enable Custom Commands
        this.contextProvider.configurationChangeEvent.event(() => this.sendCodyCommands())
    }

    protected async init(chatID?: string): Promise<void> {
        this.loadChatHistory()
        this.sendTranscript()
        this.sendHistory()
        await this.contextProvider.init()
        await this.sendCodyCommands()

        if (chatID) {
            await this.restoreSession(chatID)
        }
    }

    public async clearAndRestartSession(): Promise<void> {
        await this.saveTranscriptToChatHistory()
        this.createNewChatID()
        this.cancelCompletion()
        this.isMessageInProgress = false
        this.transcript.reset()
        this.handleSuggestions([])
        this.sendTranscript()
        this.sendHistory()
        telemetryService.log('CodyVSCodeExtension:chatReset:executed', undefined, { hasV2Event: true })
        telemetryRecorder.recordEvent('cody.messageProvider.chatReset', 'executed')
    }

    public async clearHistory(): Promise<void> {
        MessageProvider.chatHistory = {}
        MessageProvider.inputHistory = []
        await localStorage.removeChatHistory()
        // Reset the current transcript
        this.transcript = new Transcript()
        await this.clearAndRestartSession()
        this.sendHistory()
        telemetryService.log('CodyVSCodeExtension:clearChatHistoryButton:clicked', undefined, { hasV2Event: true })
        telemetryRecorder.recordEvent('cody.messageProvider.clearChatHistoryButton', 'clicked')
    }

    /**
     * Restores a session from a chatID
     */
    public async restoreSession(chatID: string): Promise<void> {
        await this.saveTranscriptToChatHistory()
        this.cancelCompletion()
        this.createNewChatID(chatID)
        this.transcript = Transcript.fromJSON(MessageProvider.chatHistory[chatID])
        this.chatModel = this.transcript.chatModel
        await this.transcript.toJSON()
        this.sendTranscript()
        this.sendHistory()
        telemetryService.log('CodyVSCodeExtension:restoreChatHistoryButton:clicked', undefined, { hasV2Event: true })
        telemetryRecorder.recordEvent('cody.messageProvider.restoreChatHistoryButton', 'clicked')
    }

    private createNewChatID(chatID?: string): void {
        this.sessionID = chatID || new Date(Date.now()).toUTCString()
    }

    private sendPrompt(
        promptMessages: Message[],
        responsePrefix = '',
        multiplexerTopic = BotResponseMultiplexer.DEFAULT_TOPIC,
        recipeId: RecipeID,
        requestID: string
    ): void {
        this.cancelCompletion()
        void vscode.commands.executeCommand('setContext', 'cody.reply.pending', true)

        const typewriter = new Typewriter({
            update: content => {
                const displayText = reformatBotMessage(content, responsePrefix)
                this.transcript.addAssistantResponse(content, displayText)
                this.sendTranscript()
            },
            close: () => {},
        })

        let text = ''

        this.multiplexer.sub(multiplexerTopic, {
            onResponse: (content: string) => {
                text += content
                typewriter.update(text)
                return Promise.resolve()
            },
            onTurnComplete: async () => {
                typewriter.close()
                typewriter.stop()

                if (!text) {
                    // Cody either didn't provide any text, or didn't use the correct topic.
                    // Emit an error so we can handle it rather than leaving the UI in a pending or empty state.
                    return this.handleError('Cody did not respond with any text', 'system')
                }

                const lastInteraction = this.transcript.getLastInteraction()
                if (lastInteraction) {
                    // remove display text from last interaction if this is a non-display topic
                    // TODO(keegancsmith) guardrails may be slow, we need to make this async update the interaction.
                    const displayText = nonDisplayTopics.has(multiplexerTopic)
                        ? undefined
                        : await this.guardrailsAnnotateAttributions(reformatBotMessage(text, responsePrefix))
                    this.transcript.addAssistantResponse(text, displayText)
                }
                await this.onCompletionEnd()
                // Count code generated from response
                const codeCount = countGeneratedCode(text)
                if (codeCount?.charCount) {
                    const metadata = lastInteraction?.getHumanMessage().metadata
                    telemetryService.log(
                        'CodyVSCodeExtension:chatResponse:hasCode',
                        { ...codeCount, ...metadata, requestID },
                        { hasV2Event: true }
                    )
                    telemetryRecorder.recordEvent(
                        `cody.messageProvider.chatResponse.${metadata?.source || recipeId}`,
                        'hasCode',
                        {
                            metadata: {
                                ...codeCount,
                            },
                        }
                    )
                }
                this.currentRequestID = undefined
            },
        })

        let textConsumed = 0

        this.cancelCompletionCallback = this.chat.chat(
            promptMessages,
            {
                onChange: text => {
                    // TODO(dpc): The multiplexer can handle incremental text. Change chat to provide incremental text.
                    text = text.slice(textConsumed)
                    textConsumed += text.length
                    void this.multiplexer.publish(text)
                },
                onComplete: () => {
                    void this.multiplexer.notifyTurnComplete()
                },
                onError: (err, statusCode) => {
                    // TODO notify the multiplexer of the error
                    logError('ChatViewProvider:onError', err)

                    if (isAbortError(err)) {
                        this.isMessageInProgress = false
                        this.sendTranscript()
                        return
                    }

                    // Log users out on unauth error
                    if (statusCode && statusCode >= 400 && statusCode <= 410) {
                        this.authProvider
                            .auth(
                                this.contextProvider.config.serverEndpoint,
                                this.contextProvider.config.accessToken,
                                this.contextProvider.config.customHeaders
                            )
                            .catch(error => console.error(error))
                        logError('ChatViewProvider:onError:unauthUser', err, { verbose: { statusCode } })
                    }

                    if (isNetworkError(err)) {
                        err = 'Cody could not respond due to network error.'
                    }
                    // Display error message as assistant response
                    this.handleError(err, 'transcript')
                    // We ignore embeddings errors in this instance because we're already showing an
                    // error message and don't want to overwhelm the user.
                    void this.onCompletionEnd(true)
                    console.error(`Completion request failed: ${err}`)
                },
            },
            { model: this.chatModel }
        )
    }

    protected cancelCompletion(): void {
        this.currentRequestID = undefined
        this.cancelCompletionCallback?.()
        this.cancelCompletionCallback = null
    }

    protected async onCompletionEnd(ignoreEmbeddingsError: boolean = false): Promise<void> {
        this.currentRequestID = undefined
        this.isMessageInProgress = false
        this.cancelCompletionCallback = null
        this.sendTranscript()
        await this.saveTranscriptToChatHistory()
        this.sendHistory()
        void vscode.commands.executeCommand('setContext', 'cody.reply.pending', false)
        if (!ignoreEmbeddingsError) {
            this.logEmbeddingsSearchErrors()
        }
    }

    protected async abortCompletion(): Promise<void> {
        this.currentRequestID = undefined
        await this.saveTranscriptToChatHistory()
        this.cancelCompletion()
        await this.multiplexer.notifyTurnComplete()
        await this.onCompletionEnd()
    }

    private getRecipe(id: RecipeID): Recipe | undefined {
        return this.platform.recipes.find(recipe => recipe.id === id)
    }

    public async executeRecipe(
        recipeId: RecipeID,
        humanChatInput = '',
        source?: ChatEventSource,
        userInputContextFiles?: ContextFile[]
    ): Promise<void> {
        if (this.isMessageInProgress) {
            this.handleError('Cannot execute multiple actions. Please wait for the current action to finish.', 'system')
            return
        }

        const requestID = uuid.v4()
        this.currentRequestID = requestID

        if (source === 'chat' && this.contextProvider.config.experimentalChatPredictions) {
            void this.runRecipeForSuggestion('next-questions', humanChatInput, source)
        }

        // Filter the human input to check for chat commands and retrieve the correct recipe id
        // e.g. /edit from 'chat-question' should be redirected to use the 'fixup' recipe
        const command = await this.chatCommandsFilter(humanChatInput, recipeId, { source, requestID })
        if (!command) {
            return
        }
        humanChatInput = command?.text
        recipeId = command?.recipeId

        const recipe = this.getRecipe(recipeId)
        if (!recipe) {
            logDebug('MessageProvider:executeRecipe', 'no recipe found')
            return
        }

        logDebug('MessageProvider:executeRecipe', recipeId, { verbose: humanChatInput })

        // Create a new multiplexer to drop any old subscribers
        this.multiplexer = new BotResponseMultiplexer()

        let interaction: Interaction | null = null

        try {
            interaction = await recipe.getInteraction(humanChatInput, {
                editor: this.editor,
                intentDetector: this.intentDetector,
                codebaseContext: this.contextProvider.context,
                responseMultiplexer: this.multiplexer,
                firstInteraction: this.transcript.isEmpty,
                userInputContextFiles,
            })
        } catch (error) {
            this.handleError('Fail to submit question', 'system')
            console.error(error)
            return
        }

        if (!interaction) {
            return
        }

        const errorMsg = interaction?.getAssistantMessage()?.error
        if (errorMsg !== undefined) {
            await this.addCustomInteraction({ assistantResponse: errorMsg }, interaction)
            return
        }

        this.isMessageInProgress = true
        interaction.setMetadata({ requestID, source })
        this.transcript.addInteraction(interaction)

        const contextSummary = {
            embeddings: 0,
            local: 0,
        }

        // Check whether or not to connect to LLM backend for responses
        // Ex: performing fuzzy / context-search does not require responses from LLM backend
        switch (recipeId) {
            case 'local-indexed-keyword-search':
            case 'context-search':
                this.sendTranscript()
                await this.onCompletionEnd()
                break
            default: {
                this.sendTranscript()

                const { prompt, contextFiles, preciseContexts } = await this.transcript.getPromptForLastInteraction(
                    getPreamble(this.contextProvider.context.getCodebase()),
                    this.maxPromptTokens
                )
                this.transcript.setUsedContextFilesForLastInteraction(contextFiles, preciseContexts)
                this.sendPrompt(
                    prompt,
                    interaction.getAssistantMessage().prefix ?? '',
                    recipe.multiplexerTopic,
                    recipeId,
                    requestID
                )
                await this.saveTranscriptToChatHistory()

                contextFiles.map(file => {
                    if (file.source) {
                        contextSummary.embeddings++
                    } else {
                        contextSummary.local++
                    }
                })
            }
        }

        const properties = { contextSummary, source, requestID, chatModel: this.chatModel }
        telemetryService.log(`CodyVSCodeExtension:recipe:${recipe.id}:executed`, properties, { hasV2Event: true })
        telemetryRecorder.recordEvent(`cody.recipe.${recipe.id}`, 'executed', { metadata: { ...contextSummary } })
    }

    protected async runRecipeForSuggestion(
        recipeId: RecipeID,
        humanChatInput: string = '',
        source?: ChatEventSource
    ): Promise<void> {
        const recipe = this.getRecipe(recipeId)
        if (!recipe) {
            return
        }

        const multiplexer = new BotResponseMultiplexer()
        const transcript = Transcript.fromJSON(await this.transcript.toJSON())

        const interaction = await recipe.getInteraction(humanChatInput, {
            editor: this.editor,
            intentDetector: this.intentDetector,
            codebaseContext: this.contextProvider.context,
            responseMultiplexer: multiplexer,
            firstInteraction: this.transcript.isEmpty,
        })
        if (!interaction) {
            return
        }
        transcript.addInteraction(interaction)

        const { prompt, contextFiles } = await transcript.getPromptForLastInteraction(
            getPreamble(this.contextProvider.context.getCodebase()),
            this.maxPromptTokens
        )
        transcript.setUsedContextFilesForLastInteraction(contextFiles)

        const args = { requestID: this.currentRequestID, source }
        telemetryService.log(`CodyVSCodeExtension:recipe:${recipe.id}:executed`, args, { hasV2Event: true })

        let text = ''
        multiplexer.sub(BotResponseMultiplexer.DEFAULT_TOPIC, {
            onResponse: (content: string) => {
                text += content
                return Promise.resolve()
            },
            onTurnComplete: () => {
                const suggestions = text
                    .split('\n')
                    .slice(0, 3)
                    .map(line => line.trim().replace(/^-/, '').trim())
                this.handleSuggestions(suggestions)
                return Promise.resolve()
            },
        })

        let textConsumed = 0
        this.chat.chat(prompt, {
            onChange: text => {
                // TODO(dpc): The multiplexer can handle incremental text. Change chat to provide incremental text.
                text = text.slice(textConsumed)
                textConsumed += text.length
                void multiplexer.publish(text)
            },
            onComplete: () => {
                void multiplexer.notifyTurnComplete()
            },
            onError: (error, statusCode) => {
                console.error(error, statusCode)
            },
        })
    }

    private async guardrailsAnnotateAttributions(text: string): Promise<string> {
        if (!this.contextProvider.config.experimentalGuardrails) {
            return text
        }

        const result = await annotateAttribution(this.guardrails, text)

        // Only log telemetry if we did work (ie had to annotate something).
        if (result.codeBlocks > 0) {
            telemetryService.log(
                'CodyVSCodeExtension:guardrails:annotate',
                {
                    codeBlocks: result.codeBlocks,
                    duration: result.duration,
                },
                { hasV2Event: true }
            )
            telemetryRecorder.recordEvent('cody.guardrails.annotate', 'executed', {
                // Convert nanoseconds to milliseconds to match other telemetry.
                metadata: { codeBlocks: result.codeBlocks, durationMs: result.duration / 1000000 },
            })
        }

        return result.text
    }

    /**
     * Send transcript to view
     */
    private sendTranscript(): void {
        const chatTranscript = this.transcript.toChat()
        this.handleTranscript(chatTranscript, this.isMessageInProgress)
    }

    public isCustomCommandAction(title: string): boolean {
        const customPromptActions = ['add', 'get', 'menu']
        return customPromptActions.includes(title)
    }

    /**
     * Handle instructions returned from webview in regard to a Cody Command
     * Finds and execute a Cody command
     */
    public async executeCustomCommand(title: string, type?: CustomCommandType): Promise<void> {
        title = title.trim()
        switch (title) {
            case 'get':
                await this.sendCodyCommands()
                break
            case 'menu':
                await this.editor.controllers.command?.menu('custom')
                await this.sendCodyCommands()
                break
            case 'add':
                if (!type) {
                    break
                }
                await this.editor.controllers.command?.configFileAction('add', type)
                telemetryService.log('CodyVSCodeExtension:addCommandButton:clicked', undefined, { hasV2Event: true })
                telemetryRecorder.recordEvent('cody.addCommandButton', 'clicked')
                break
        }
        // Get prompt details from controller by title then execute prompt's command
        return this.executeRecipe('custom-prompt', title, 'custom-commands')
    }

    protected async chatCommandsFilter(
        text: string,
        recipeId: RecipeID,
        eventTrace?: { requestID?: string; source?: ChatEventSource }
    ): Promise<{ text: string; recipeId: RecipeID; source?: ChatEventSource } | void> {
        const source = eventTrace?.source || undefined
        // Inline chat has its own filter for slash commands
        if (recipeId === 'inline-chat') {
            return { text, recipeId, source }
        }

        text = text.trim()
        if (!text?.startsWith('/')) {
            return { text, recipeId, source }
        }

        switch (true) {
            case text === '/':
                return vscode.commands.executeCommand('cody.action.commands.menu', source)

            case text === '/commands-settings':
                telemetryService.log('CodyVSCodeExtension:commandConfigMenuButton:clicked', eventTrace, {
                    hasV2Event: true,
                })
                telemetryRecorder.recordEvent(`cody.sidebar.commandConfigMenuButton.${source}`, 'clicked')
                return vscode.commands.executeCommand('cody.settings.commands')

            case /^\/o(pen)?\s/.test(text) && this.editor.controllers.command !== undefined:
                telemetryService.log('CodyVSCodeExtension:command:openFile:executed', eventTrace, { hasV2Event: true })
                telemetryRecorder.recordEvent('cody.command.openFile', 'executed')
                // open the user's ~/.vscode/cody.json file
                return this.editor.controllers.command?.open(text.split(' ')[1])

            case /^\/r(eset)?$/.test(text):
                telemetryService.log('CodyVSCodeExtension:command:resetChat:executed', eventTrace, { hasV2Event: true })
                telemetryRecorder.recordEvent('cody.command.resetChat', 'executed')
                return this.clearAndRestartSession()

            case /^\/symf(?:\s|$)/.test(text):
                telemetryService.log('CodyVSCodeExtension:command:symf:executed', eventTrace, { hasV2Event: true })
                return { text, recipeId: 'local-indexed-keyword-search' }

            case /^\/s(earch)?\s/.test(text):
                return { text, recipeId: 'context-search' }

            case /^\/edit(\s)?/.test(text):
                return vscode.commands.executeCommand('cody.command.edit-code', { instruction: text }, source)

            // TODO bee retire chat-question recipe and run all chat questions in custom-prompt recipe
            case /^\/ask(\s)?/.test(text): {
                const question = text.replace('/ask', '').trimStart() || (await showAskQuestionQuickPick())
                return { text: question, recipeId: 'chat-question', source }
            }

            default: {
                if (!this.editor.getActiveTextEditor()?.filePath) {
                    const assistantResponse = 'Command failed. Please open a file and try again.'
                    return this.addCustomInteraction({ assistantResponse, text, source })
                }

                const commandRunnerID = await this.editor.controllers.command?.addCommand(
                    text,
                    '',
                    eventTrace?.requestID,
                    this.userContextFiles
                )
                // no op
                if (!commandRunnerID) {
                    return
                }

                if (commandRunnerID === 'invalid') {
                    const assistantResponse = `__${text}__ is not a valid command`
                    // If no command found, send error message to view
                    return this.addCustomInteraction({ assistantResponse, text, source })
                }

                return { text: commandRunnerID, recipeId: 'custom-prompt', source }
            }
        }
    }

    /**
     * Adds a custom interaction to the transcript.
     *
     * This method adds a new Interaction with the given assistant response and human input to the transcript.
     * It then sends the updated transcript, checks for transcript errors, and saves the transcript to the chat history
     */
    private async addCustomInteraction(
        args: {
            assistantResponse: string
            text?: string
            humanInput?: string
            source?: ChatEventSource
        },
        interaction?: Interaction
    ): Promise<void> {
        const customInteraction = await newInteraction(args)
        const updatedInteraction = interaction || customInteraction
        updatedInteraction.setMetadata({ requestID: this.currentRequestID, source: args.source })
        this.transcript.addInteraction(updatedInteraction)
        this.sendTranscript()
        await this.saveTranscriptToChatHistory()
    }

    /**
     * Send list of Cody commands (default and custom) to webview
     */
    private async sendCodyCommands(): Promise<void> {
        const send = async (): Promise<void> => {
            await this.editor.controllers.command?.refresh()
            const commands = (await this.editor.controllers.command?.getAllCommands(true)) || []
            void this.handleCodyCommands(commands)
        }
        this.editor.controllers.command?.setMessenger(send)
        await send()
    }

    private async saveTranscriptToChatHistory(): Promise<void> {
        if (this.transcript.isEmpty) {
            return
        }
        MessageProvider.chatHistory[this.sessionID] = await this.transcript.toJSON()
        await this.saveChatHistory()
        this.sendHistory()
    }

    /**
     * Save chat history
     */
    private async saveChatHistory(): Promise<void> {
        const userHistory = {
            chat: MessageProvider.chatHistory,
            input: MessageProvider.inputHistory,
        }
        await localStorage.setChatHistory(userHistory)
    }

    /**
     * Delete history from current chat history and local storage
     */
    protected async deleteHistory(chatID: string): Promise<void> {
        delete MessageProvider.chatHistory[chatID]
        await localStorage.deleteChatHistory(chatID)
        this.sendHistory()
        telemetryService.log('CodyVSCodeExtension:deleteChatHistoryButton:clicked', undefined, { hasV2Event: true })
        telemetryRecorder.recordEvent('cody.deleteChatHistoryButton', 'clicked')
    }

    /**
     * Loads chat history from local storage
     */
    private loadChatHistory(): void {
        const localHistory = localStorage.getChatHistory()
        if (localHistory) {
            MessageProvider.chatHistory = localHistory?.chat
            MessageProvider.inputHistory = localHistory.input
        }
    }

    /**
     * Export chat history to file system
     */
    public async exportHistory(): Promise<void> {
        telemetryService.log('CodyVSCodeExtension:exportChatHistoryButton:clicked', undefined, { hasV2Event: true })
        telemetryRecorder.recordEvent('cody.exportChatHistoryButton', 'clicked')
        const historyJson = MessageProvider.chatHistory
        const exportPath = await vscode.window.showSaveDialog({ filters: { 'Chat History': ['json'] } })
        if (!exportPath) {
            return
        }
        try {
            const logContent = new TextEncoder().encode(JSON.stringify(historyJson))
            await vscode.workspace.fs.writeFile(exportPath, logContent)
            // Display message and ask if user wants to open file
            void vscode.window.showInformationMessage('Chat history exported successfully.', 'Open').then(choice => {
                if (choice === 'Open') {
                    void vscode.commands.executeCommand('vscode.open', exportPath)
                }
            })
        } catch (error) {
            logError('MessageProvider:exportHistory', 'Failed to export chat history', error)
        }
    }

    /**
     * Send history to view
     */
    private sendHistory(): void {
        this.handleHistory({
            chat: MessageProvider.chatHistory,
            input: MessageProvider.inputHistory,
        })
    }

    /**
     * Send embedding connections or results error to output
     */
    private logEmbeddingsSearchErrors(): void {
        if (this.contextProvider.config.useContext !== 'embeddings') {
            return
        }
        const searchErrors = this.contextProvider.context.getEmbeddingSearchErrors()
        // Display error message as assistant response for users with indexed codebase but getting search errors
        if (this.contextProvider.context.checkEmbeddingsConnection() && searchErrors) {
            this.handleError(searchErrors, 'transcript')
            logError('ChatViewProvider:onLogEmbeddingsErrors', '', { verbose: searchErrors })
        }
    }

    public transcriptForTesting(testing: TestSupport): ChatMessage[] {
        if (!testing) {
            console.error('used ForTesting method without test support object')
            return []
        }
        return this.transcript.toChat()
    }

    public fixupTasksForTesting(testing: TestSupport): FixupTask[] {
        if (!testing) {
            console.error('used ForTesting method without test support object')
            return []
        }
        if (!this.editor.controllers.fixups) {
            throw new Error('no fixup controller')
        }
        return this.editor.controllers.fixups.getTasks()
    }

    protected async getContextFiles(query: string): Promise<ContextFile[]> {
        const files = query.length < 3 ? getOpenTabsContextFile() : await getFileContextFile(query)
        const symbols = await getSymbolContextFile(query, 10)
        const sortedFiles = files?.sort((a, b) => a.fileName.split('/').length - b.fileName.split('/').length)
        const context = [...sortedFiles, ...symbols]
        return context
    }

    public dispose(): void {
        for (const disposable of this.disposables) {
            disposable.dispose()
        }
        this.disposables = []
    }

    private get maxPromptTokens(): number {
        const authStatus = this.authProvider.getAuthStatus()

        const codyConfig = vscode.workspace.getConfiguration('cody')
        const tokenLimit = codyConfig.get<number>('provider.limit.prompt')
        const localSolutionLimit = codyConfig.get<number>('provider.limit.solution')

        // The local config takes precedence over the server config.
        if (tokenLimit && localSolutionLimit) {
            return tokenLimit - localSolutionLimit
        }

        const solutionLimit = (localSolutionLimit || ANSWER_TOKENS) + SAFETY_PROMPT_TOKENS

        if (authStatus.configOverwrites?.chatModelMaxTokens) {
            return authStatus.configOverwrites.chatModelMaxTokens - solutionLimit
        }

        return DEFAULT_MAX_TOKENS - solutionLimit
    }
}

function isAbortError(error: string): boolean {
    return error === 'aborted' || error === 'socket hang up'
}<|MERGE_RESOLUTION|>--- conflicted
+++ resolved
@@ -112,11 +112,8 @@
     protected contextProvider: ContextProvider
     protected platform: Pick<PlatformContext, 'recipes'>
 
-<<<<<<< HEAD
     protected userContextFiles: ContextFile[] = []
-=======
     protected chatModel: string | undefined = undefined
->>>>>>> 9e48dce8
 
     constructor(options: MessageProviderOptions) {
         super()
