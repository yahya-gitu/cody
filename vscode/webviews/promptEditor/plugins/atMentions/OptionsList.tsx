import type { MenuRenderFn } from '@lexical/react/LexicalTypeaheadMenuPlugin'
import {
    type ContextItem,
    type ContextItemFile,
    type ContextItemGithubIssue,
    type ContextItemGithubPullRequest,
    type ContextItemMixin,
    type ContextItemSymbol,
    type MentionQuery,
    type RangeData,
    displayLineRange,
    displayPath,
    displayPathBasename,
    displayPathDirname,
    isDefined,
    parseMentionQuery,
    unhandledSwitchCase,
} from '@sourcegraph/cody-shared'
import { clsx } from 'clsx'
import { type FunctionComponent, useEffect, useRef } from 'react'
import {
    FILE_HELP_LABEL,
    FILE_RANGE_TOOLTIP_LABEL,
    GENERAL_HELP_LABEL,
    IGNORED_FILE_WARNING_LABEL,
    LARGE_FILE_WARNING_LABEL,
    NO_FILE_MATCHES_LABEL,
    NO_PACKAGE_MATCHES_LABEL,
    NO_SYMBOL_MATCHES_HELP_LABEL,
    NO_SYMBOL_MATCHES_LABEL,
    PACKAGE_HELP_LABEL,
    SYMBOL_HELP_LABEL,
} from '../../../../src/chat/context/constants'
import styles from './OptionsList.module.css'
import {
    MentionItemTypeaheadOption,
    MentionProviderTypeaheadOption,
    type MentionTypeaheadOption,
    RANGE_MATCHES_REGEXP,
} from './atMentions'

export const OptionsList: FunctionComponent<
    { query: string; options: MentionTypeaheadOption[] } & Pick<
        Parameters<MenuRenderFn<MentionTypeaheadOption>>[1],
        'selectedIndex' | 'setHighlightedIndex' | 'selectOptionAndCleanUp'
    >
> = ({ query, options, selectedIndex, setHighlightedIndex, selectOptionAndCleanUp }) => {
    const ref = useRef<HTMLUListElement>(null)
    // biome-ignore lint/correctness/useExhaustiveDependencies: Intent is to run whenever `options` changes.
    useEffect(() => {
        // Scroll to top when options change because the prior `selectedIndex` is invalidated.
        ref?.current?.scrollTo(0, 0)
        setHighlightedIndex(0)
    }, [options])

    const mentionQuery = parseMentionQuery(query, [])

    return (
        <div className={styles.container}>
            <h3 className={clsx(styles.item, styles.helpItem)}>
                <span>{getHelpText(mentionQuery, options)}</span>
                <br />
            </h3>
            {options.length > 0 && (
                <ul ref={ref} className={styles.list}>
                    {options
                        .map((option, i) => {
                            const sharedProps = {
                                query,
                                isSelected: selectedIndex === i,
                                onClick: () => {
                                    setHighlightedIndex(i)
                                    selectOptionAndCleanUp(option)
                                },
                                onMouseEnter: () => {
                                    setHighlightedIndex(i)
                                },
                                className: styles.item,
                                key: option.key,
                            }
                            if (option instanceof MentionItemTypeaheadOption) {
                                return <Item {...sharedProps} option={option} />
                            }
                            if (option instanceof MentionProviderTypeaheadOption) {
                                return <MentionProvider {...sharedProps} option={option} />
                            }
                            return null
                        })
                        .filter(isDefined)}
                </ul>
            )}
        </div>
    )
}

function getHelpText(mentionQuery: MentionQuery, options: MentionTypeaheadOption[]): string {
    switch (mentionQuery.provider) {
        case 'default':
            return GENERAL_HELP_LABEL
        case 'package':
            return options.length > 0 || mentionQuery.text.length < 3
                ? PACKAGE_HELP_LABEL
                : NO_PACKAGE_MATCHES_LABEL
        case 'symbol':
            return options.length > 0 || !mentionQuery.text.length
                ? SYMBOL_HELP_LABEL
                : NO_SYMBOL_MATCHES_LABEL +
                      (mentionQuery.text.length < 3 ? NO_SYMBOL_MATCHES_HELP_LABEL : '')
        default:
            return options.length > 0
                ? isValidLineRangeQuery(mentionQuery.text)
                    ? FILE_RANGE_TOOLTIP_LABEL
                    : FILE_HELP_LABEL
                : NO_FILE_MATCHES_LABEL
    }
}

interface ItemProps<T extends ContextItem> {
    query: string
    isSelected: boolean
    onClick: () => void
    onMouseEnter: () => void
    option: Omit<MentionTypeaheadOption, 'item'> & { item: T }
    className?: string
}
const FileItem: FunctionComponent<ItemProps<ContextItemFile>> = ({
    query,
    option,
    className,
    isSelected,
    onMouseEnter,
    onClick,
}) => {
    const item = option.item

<<<<<<< HEAD
    const title = item.title ?? displayPathBasename(item.uri)

    const range = getLineRangeInMention(query, item.range)
    const dir = decodeURIComponent(displayPathDirname(item.uri))
    const description = `${range ? `Lines ${range} · ` : ''}${dir === '.' ? '' : dir}`

    //     const range = getLineRangeInMention(query, item.range)
    //     const dir = decodeURIComponent(displayPathDirname(item.uri))
    //     const description = isPackageType
    //         ? ''
    //         : isFileType
    //           ? `${range ? `Lines ${range} · ` : ''}${dir === '.' ? '' : dir}`
    //           : `${displayPath(item.uri)}:${getLineRangeInMention(query, item.range)}`
    // >>>>>>> refs/heads/main

    const isLargeFile = item.isTooLarge
    const warning =
        isLargeFile && !item.range && !isValidLineRangeQuery(query) ? LARGE_FILE_WARNING_LABEL : ''
=======
    const isIgnored = isFileType && item.isIgnored
    const isLargeFile = isFileType && item.isTooLarge
    let warning: string
    if (isIgnored) {
        warning = IGNORED_FILE_WARNING_LABEL
    } else if (isLargeFile && !item.range && !isValidLineRangeQuery(query)) {
        warning = LARGE_FILE_WARNING_LABEL
    } else {
        warning = ''
    }
>>>>>>> d1b62285

    return (
        // biome-ignore lint/a11y/useKeyWithClickEvents:
        <li
            key={option.key}
            tabIndex={-1}
            className={clsx(
                className,
                styles.optionItem,
                isSelected && styles.selected,
                warning && styles.disabled
            )}
            ref={option.setRefElement}
            // biome-ignore lint/a11y/noNoninteractiveElementToInteractiveRole: This element is interactive, in a dropdown list.
            role="option"
            aria-selected={isSelected}
            onMouseEnter={onMouseEnter}
            onClick={onClick}
        >
            <div className={styles.optionItemRow}>
                <span
                    className={clsx(
                        styles.optionItemTitle,
                        warning && styles.optionItemTitleWithWarning
                    )}
                >
                    {title}
                </span>
                {description && <span className={styles.optionItemDescription}>{description}</span>}
            </div>
            {warning && <span className={styles.optionItemWarning}>{warning}</span>}
        </li>
    )
}

const SymbolItem: FunctionComponent<ItemProps<ContextItemSymbol>> = ({
    query,
    option,
    className,
    isSelected,
    onMouseEnter,
    onClick,
}) => {
    const item = option.item
    const icon = item.kind === 'class' ? 'symbol-structure' : 'symbol-method'
    const title = item.title ?? item.symbolName

    const description = `${displayPath(item.uri)}:${getLineRangeInMention(query, item.range)}`

    return (
        // biome-ignore lint/a11y/useKeyWithClickEvents:
        <li
            key={option.key}
            tabIndex={-1}
            className={clsx(className, styles.optionItem, isSelected && styles.selected)}
            ref={option.setRefElement}
            // biome-ignore lint/a11y/noNoninteractiveElementToInteractiveRole: This element is interactive, in a dropdown list.
            role="option"
            aria-selected={isSelected}
            onMouseEnter={onMouseEnter}
            onClick={onClick}
        >
            <div className={styles.optionItemRow}>
                icon && (
                <i className={`codicon codicon-${icon}`} title={item.kind} />)
                <span className={clsx(styles.optionItemTitle)}>{title}</span>
                {description && <span className={styles.optionItemDescription}>{description}</span>}
            </div>
        </li>
    )
}

const MixinItem: FunctionComponent<ItemProps<ContextItemMixin>> = ({
    query,
    option,
    className,
    isSelected,
    onMouseEnter,
    onClick,
}) => {
    const item = option.item
    const description = item.description
    const title = item.title

    const icon = item.emoji ? (
        <span>{item.emoji}</span>
    ) : item.icon ? (
        <i className={`codicon codicon-${item.icon}`} />
    ) : null

    return (
        // biome-ignore lint/a11y/useKeyWithClickEvents:
        <li
            key={option.key}
            tabIndex={-1}
            className={clsx(className, styles.optionItem, isSelected && styles.selected)}
            ref={option.setRefElement}
            // biome-ignore lint/a11y/noNoninteractiveElementToInteractiveRole: This element is interactive, in a dropdown list.
            role="option"
            aria-selected={isSelected}
            onMouseEnter={onMouseEnter}
            onClick={onClick}
        >
            <div className={styles.optionItemRow}>
                {icon}
                <span className={clsx(styles.optionItemTitle)}>{title}</span>
                {description && <span className={styles.optionItemDescription}>{description}</span>}
            </div>
        </li>
    )
}

const GithubItem: FunctionComponent<ItemProps<ContextItemGithubIssue | ContextItemGithubPullRequest>> =
    ({ query, option, className, isSelected, onMouseEnter, onClick }) => {
        const item = option.item
        const title = item.title ?? displayPathBasename(item.uri)
        const description = `${item.owner}/${item.repoName}`

        return (
            // biome-ignore lint/a11y/useKeyWithClickEvents:
            <li
                key={option.key}
                tabIndex={-1}
                className={clsx(className, styles.optionItem, isSelected && styles.selected)}
                ref={option.setRefElement}
                // biome-ignore lint/a11y/noNoninteractiveElementToInteractiveRole: This element is interactive, in a dropdown list.
                role="option"
                aria-selected={isSelected}
                onMouseEnter={onMouseEnter}
                onClick={onClick}
            >
                <div className={styles.optionItemRow}>
                    <span className={clsx(styles.optionItemTitle)}>{title}</span>
                    {description && <span className={styles.optionItemDescription}>{description}</span>}
                </div>
            </li>
        )
    }

const Item: FunctionComponent<ItemProps<ContextItem>> = props => {
    const item = props.option.item

    switch (item.type) {
        //todo(rnauta): the typechecker is botched here
        case 'file': {
            return <FileItem {...(props as ItemProps<ContextItemFile>)} />
        }
        case 'symbol':
            return <SymbolItem {...(props as ItemProps<ContextItemSymbol>)} />
        case 'mixin':
            return <MixinItem {...(props as ItemProps<ContextItemMixin>)} />
        case 'package':
            return <></>
        case 'github_issue':
        case 'github_pull_request':
            return (
                <GithubItem
                    {...(props as ItemProps<ContextItemGithubIssue | ContextItemGithubPullRequest>)}
                />
            )
        default:
            return unhandledSwitchCase<ContextItem>(item, () => <></>)
    }
}

// ensures exhaustive switch

interface MentionProviderProps {
    query: string
    isSelected: boolean
    onClick: () => void
    onMouseEnter: () => void
    option: MentionProviderTypeaheadOption
    className?: string
}
const MentionProvider: FunctionComponent<MentionProviderProps> = ({
    option,
    className,
    onMouseEnter,
    isSelected,
    onClick,
}) => {
    const { provider } = option
    return (
        // biome-ignore lint/a11y/useKeyWithClickEvents:
        <li
            key={option.key}
            tabIndex={-1}
            className={clsx(className, styles.optionItem, isSelected && styles.selected)}
            ref={option.setRefElement}
            // biome-ignore lint/a11y/noNoninteractiveElementToInteractiveRole: This element is interactive, in a dropdown list.
            role="option"
            aria-selected={isSelected}
            onMouseEnter={onMouseEnter}
            onClick={onClick}
        >
            <div className={styles.optionItemRow}>
                <i className={`codicon codicon-${provider.icon}`} title={provider.id} />
                <span className={clsx(styles.optionItemTitle)}>{provider.triggerPrefixes[0]}</span>
                <span className={styles.optionItemDescription}>
                    {provider.description ?? 'No description'}
                </span>
            </div>
        </li>
    )
}

const isValidLineRangeQuery = (query: string): boolean =>
    query.endsWith(':') || RANGE_MATCHES_REGEXP.test(query)

/**
 * Gets the display line range from the query string.
 */
function getLineRangeInMention(query: string, range?: RangeData): string {
    // Parses out the start and end line numbers from the query if it contains a line range match.
    const queryRange = query.match(RANGE_MATCHES_REGEXP)
    if (query && queryRange?.[1]) {
        const [_, start, end] = queryRange
        const startLine = Number.parseInt(start)
        const endLine = end ? Number.parseInt(end) : Number.POSITIVE_INFINITY
        return `${startLine}-${endLine !== Number.POSITIVE_INFINITY ? endLine : '#'}`
    }
    // Passed in range string if no line number match.
    return range ? displayLineRange(range).toString() : ''
}<|MERGE_RESOLUTION|>--- conflicted
+++ resolved
@@ -133,28 +133,14 @@
 }) => {
     const item = option.item
 
-<<<<<<< HEAD
     const title = item.title ?? displayPathBasename(item.uri)
 
     const range = getLineRangeInMention(query, item.range)
     const dir = decodeURIComponent(displayPathDirname(item.uri))
     const description = `${range ? `Lines ${range} · ` : ''}${dir === '.' ? '' : dir}`
 
-    //     const range = getLineRangeInMention(query, item.range)
-    //     const dir = decodeURIComponent(displayPathDirname(item.uri))
-    //     const description = isPackageType
-    //         ? ''
-    //         : isFileType
-    //           ? `${range ? `Lines ${range} · ` : ''}${dir === '.' ? '' : dir}`
-    //           : `${displayPath(item.uri)}:${getLineRangeInMention(query, item.range)}`
-    // >>>>>>> refs/heads/main
-
+    const isIgnored = item.isIgnored
     const isLargeFile = item.isTooLarge
-    const warning =
-        isLargeFile && !item.range && !isValidLineRangeQuery(query) ? LARGE_FILE_WARNING_LABEL : ''
-=======
-    const isIgnored = isFileType && item.isIgnored
-    const isLargeFile = isFileType && item.isTooLarge
     let warning: string
     if (isIgnored) {
         warning = IGNORED_FILE_WARNING_LABEL
@@ -163,7 +149,6 @@
     } else {
         warning = ''
     }
->>>>>>> d1b62285
 
     return (
         // biome-ignore lint/a11y/useKeyWithClickEvents:
