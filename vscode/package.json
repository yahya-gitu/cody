{
  "name": "cody-ai",
  "private": true,
  "displayName": "Cody AI",
  "version": "1.1.3",
  "publisher": "sourcegraph",
  "license": "Apache-2.0",
  "icon": "resources/cody.png",
  "description": "Code AI with codebase context",
  "scripts": {
    "postinstall": "pnpm download-wasm",
    "dev": "pnpm run -s dev:desktop",
    "dev:insiders": "pnpm run -s dev:desktop:insiders",
    "start:dev:desktop": "NODE_ENV=development code --extensionDevelopmentPath=$PWD --disable-extension=sourcegraph.cody-ai --disable-extension=github.copilot --inspect-extensions=9333 --new-window . --goto ./src/completions/inline-completion-item-provider.ts:16:5",
    "dev:desktop": "pnpm run -s build:dev:desktop && pnpm run start:dev:desktop",
    "dev:desktop:insiders": "pnpm run -s build:dev:desktop && NODE_ENV=development code-insiders --extensionDevelopmentPath=$PWD --disable-extension=sourcegraph.cody-ai --disable-extension=github.copilot --inspect-extensions=9333 --new-window . --goto ./src/completions/inline-completion-item-provider.ts:16:5",
    "dev:web": "pnpm run -s build:dev:web && pnpm run -s _dev:vscode-test-web --browserType none",
    "watch:dev:web": "concurrently \"pnpm run -s watch:build:dev:web\" \"pnpm run -s _dev:vscode-test-web --browserType none\"",
    "_dev:vscode-test-web": "vscode-test-web --extensionDevelopmentPath=. ${WORKSPACE-test/fixtures/workspace}",
    "build": "tsc --build && pnpm run -s _build:esbuild:desktop && pnpm run -s _build:esbuild:web && pnpm run -s _build:webviews --mode production",
    "_build:desktop": "pnpm run -s _build:esbuild:desktop && pnpm run -s _build:webviews --mode production",
    "_build:web": "pnpm run -s _build:esbuild:web && pnpm run -s _build:webviews --mode production",
    "build:dev:desktop": "concurrently \"pnpm run -s _build:esbuild:desktop --alias:@sourcegraph/cody-shared=@sourcegraph/cody-shared/src/index --alias:@sourcegraph/cody-shared/src=@sourcegraph/cody-shared/src --alias:@sourcegraph/cody-ui=@sourcegraph/cody-ui/src/index --alias:@sourcegraph/cody-ui/src=@sourcegraph/cody-ui/src\" \"pnpm run -s _build:webviews --mode development\"",
    "build:dev:web": "concurrently \"pnpm run -s _build:esbuild:web --alias:@sourcegraph/cody-shared=@sourcegraph/cody-shared/src/index --alias:@sourcegraph/cody-shared/src=@sourcegraph/cody-shared/src --alias:@sourcegraph/cody-ui=@sourcegraph/cody-ui/src/index --alias:@sourcegraph/cody-ui/src=@sourcegraph/cody-ui/src\" \"pnpm run -s _build:webviews --mode development\"",
    "watch:build:dev:web": "concurrently \"pnpm run -s _build:esbuild:web --watch\" \"pnpm run -s _build:webviews --mode development --watch\"",
    "watch:build:dev:desktop": "concurrently \"pnpm run -s _build:esbuild:desktop --watch\" \"pnpm run -s _build:webviews --mode development --watch\"",
    "_build:esbuild:desktop": "pnpm download-wasm && esbuild ./src/extension.node.ts --bundle --outfile=dist/extension.node.js --external:vscode --format=cjs --platform=node --sourcemap",
    "_build:esbuild:web": "esbuild ./src/extension.web.ts --platform=browser --bundle --outfile=dist/extension.web.js --alias:path=path-browserify --alias:os=os-browserify --external:vscode --define:process='{\"env\":{}}' --define:window=self --format=cjs --sourcemap",
    "_build:webviews": "vite -c webviews/vite.config.ts build",
    "release": "ts-node-transpile-only ./scripts/release.ts",
    "download-wasm": "ts-node-transpile-only ./scripts/download-wasm-modules.ts",
    "release:dry-run": "pnpm run download-wasm && CODY_RELEASE_DRY_RUN=1 ts-node ./scripts/release.ts",
    "storybook": "storybook dev -p 6007 --no-open --no-version-updates --no-release-notes",
    "test:e2e": "tsc --build && node dist/tsc/test/e2e/install-deps.js && pnpm run -s build:dev:desktop && playwright test",
    "test:integration": "tsc --build ./test/integration && pnpm run -s build:dev:desktop && node --inspect -r ts-node/register dist/tsc/test/integration/main.js",
    "test:unit": "vitest",
    "vscode:prepublish": "pnpm -s run build",
    "test:unit:tree-sitter-queries": "vitest ./src/tree-sitter/query-tests/*.test.ts",
    "github-changelog": "ts-node-transpile-only ./scripts/github-changelog.ts"
  },
  "categories": [
    "Programming Languages",
    "Machine Learning",
    "Snippets",
    "Education"
  ],
  "keywords": [
    "ai",
    "openai",
    "anthropic",
    "assistant",
    "chatbot",
    "chat",
    "refactor",
    "documentation",
    "test",
    "sourcegraph",
    "codey",
    "llm",
    "codegen",
    "autocomplete",
    "bot",
    "model",
    "typescript",
    "javascript",
    "python",
    "golang",
    "go",
    "html",
    "css",
    "java",
    "php",
    "swift",
    "kotlin"
  ],
  "repository": {
    "type": "git",
    "url": "https://github.com/sourcegraph/cody",
    "directory": "vscode"
  },
  "bugs": {
    "url": "https://github.com/sourcegraph/cody/issues"
  },
  "homepage": "https://sourcegraph.com/docs/cody",
  "badges": [
    {
      "url": "https://img.shields.io/discord/969688426372825169?color=5765F2",
      "href": "https://srcgr.ph/discord",
      "description": "Discord"
    }
  ],
  "engines": {
    "vscode": "^1.79.0"
  },
  "main": "./dist/extension.node.js",
  "browser": "./dist/extension.web.js",
  "activationEvents": [
    "onLanguage",
    "onStartupFinished",
    "onWebviewPanel:cody.chatPanel"
  ],
  "contributes": {
    "walkthroughs": [
      {
        "id": "welcome",
        "title": "Getting Started with Cody",
        "description": "Discover how Cody can help you write, understand and fix code faster",
        "steps": [
          {
            "id": "autocomplete",
            "title": "Code Autocomplete",
            "description": "Start writing code and Cody will complete the line (or the entire function) for you. Hit tab to accept the suggestion.",
            "media": {
              "markdown": "walkthroughs/autocomplete.md"
            }
          },
          {
            "id": "chat",
            "title": "Cody Chat",
            "description": "Answer questions about general programming topics, or specific to your codebase, with Cody chat.\n[Open Chat](command:cody.walkthrough.showChat)",
            "media": {
              "markdown": "walkthroughs/chat.md"
            }
          },
          {
            "id": "edit",
            "title": "Edit Code",
            "description": "Ask Cody to perform code edits with your instructions.",
            "media": {
              "markdown": "walkthroughs/edit.md"
            }
          },
          {
            "id": "fix",
            "title": "Fix Code",
            "description": "Use Cody to fix or explain problems in your code.",
            "media": {
              "markdown": "walkthroughs/fix.md"
            }
          },
          {
            "id": "commands",
            "title": "Cody Commands",
            "description": "Discover all the built-in Cody commands, and create your own custom commands.\n[Show Commands](command:cody.commands.tree.view.focus)",
            "media": {
              "markdown": "walkthroughs/commands.md"
            }
          },
          {
            "id": "search",
            "title": "Natural Language Search (Beta)",
            "description": "Easily find what you're looking for with Cody Natural Language Search.\n[Show Search](command:cody.search.focus)",
            "media": {
              "markdown": "walkthroughs/search.md"
            }
          }
        ]
      }
    ],
    "colors": [
      {
        "id": "cody.fixup.conflictBackground",
        "description": "The background of text Cody will edit where there is a specific conflict with your changes.",
        "defaults": {
          "light": "mergeEditor.conflictingLines.background",
          "dark": "mergeEditor.conflictingLines.background"
        }
      },
      {
        "id": "cody.fixup.conflictBorder",
        "description": "The border of text Cody will edit, if there is a conflict with your changes.",
        "defaults": {
          "light": "mergeEditor.conflict.unhandledFocused.border",
          "dark": "mergeEditor.conflict.unhandledFocused.border"
        }
      },
      {
        "id": "cody.fixup.conflictedBackground",
        "description": "The background of text Cody will edit, if there is a conflict with your changes.",
        "defaults": {
          "light": "#ffffff00",
          "dark": "#00000000"
        }
      },
      {
        "id": "cody.fixup.conflictedBorder",
        "description": "The border of text Cody will edit, if there is a conflict with your changes.",
        "defaults": {
          "light": "mergeEditor.conflict.unhandledUnfocused.border",
          "dark": "mergeEditor.conflict.unhandledUnfocused.border"
        }
      },
      {
        "id": "cody.fixup.incomingBackground",
        "description": "The background of text Cody will edit.",
        "defaults": {
          "light": "merge.incomingContentBackground",
          "dark": "merge.incomingContentBackground"
        }
      },
      {
        "id": "cody.fixup.incomingBorder",
        "description": "The border around text Cody will edit.",
        "defaults": {
          "light": "#436EB1",
          "dark": "#436EB1"
        }
      }
    ],
    "viewsContainers": {
      "activitybar": [
        {
          "id": "cody",
          "title": "Cody",
          "icon": "resources/cody.svg"
        }
      ]
    },
    "views": {
      "cody": [
        {
          "type": "webview",
          "id": "cody.chat",
          "name": "Chat",
          "when": "!cody.activated"
        },
        {
          "id": "cody.commands.tree.view",
          "name": "Commands",
          "when": "cody.activated"
        },
        {
          "id": "cody.chat.tree.view",
          "name": "Chats",
          "when": "cody.activated"
        },
        {
          "type": "webview",
          "id": "cody.search",
          "name": "Natural Language Search (Beta)",
          "visibility": "visible",
          "when": "cody.activated"
        },
        {
          "id": "cody.support.tree.view",
          "name": "Settings & Support",
          "when": "cody.activated"
        }
      ]
    },
    "viewsWelcome": [
      {
        "view": "cody.chat.tree.view",
        "contents": "Chat alongside your code, attach files, add additional context, and try different chat models.\n[New Chat](command:cody.chat.panel.new)",
        "when": "cody.activated"
      }
    ],
    "commands": [
      {
        "command": "cody.welcome",
        "title": "Getting Started Guide",
        "category": "Cody",
        "group": "Cody",
        "icon": "$(book)"
      },
      {
        "command": "cody.feedback",
        "title": "Feedback",
        "category": "Cody",
        "group": "Cody",
        "icon": "$(feedback)"
      },
      {
        "command": "cody.command.edit-code",
        "category": "Cody Command",
        "title": "Edit Code",
        "when": "cody.activated && editorTextFocus",
        "icon": "$(wand)"
      },
      {
        "command": "cody.command.explain-code",
        "category": "Cody Command",
        "title": "Explain Code",
        "icon": "$(output)",
        "when": "cody.activated && editorFocus"
      },
      {
        "command": "cody.command.generate-tests",
        "category": "Cody Command",
        "title": "Generate Unit Tests",
        "icon": "$(package)",
        "when": "cody.activated && editorTextFocus"
      },
      {
        "command": "cody.command.unit-tests",
        "category": "Cody Command",
        "title": "Generate Unit Tests in File - Experimental",
        "icon": "$(package)",
        "when": "cody.activated && config.cody.internal.unstable && editorTextFocus"
      },
      {
        "command": "cody.command.document-code",
        "category": "Cody Command",
        "title": "Document Code",
        "icon": "$(book)",
        "when": "cody.activated && editorTextFocus"
      },
      {
        "command": "cody.command.smell-code",
        "category": "Cody Command",
        "title": "Find Code Smells",
        "icon": "$(checklist)",
        "when": "cody.activated && editorFocus"
      },
      {
        "command": "cody.action.commands.custom.menu",
        "category": "Cody Command",
        "title": "Custom Commands",
        "icon": "$(tools)",
        "when": "cody.activated && workspaceFolderCount > 0"
      },
      {
        "command": "cody.command.context-search",
        "category": "Cody",
        "title": "Codebase Context Search",
        "when": "cody.activated && workspaceFolderCount > 0"
      },
      {
        "command": "cody.auth.signout",
        "category": "Cody",
        "title": "Sign Out",
        "icon": "$(sign-out)"
      },
      {
        "command": "cody.auth.signin",
        "category": "Cody",
        "title": "Switch Account…"
      },
      {
        "command": "cody.settings.extension",
        "category": "Cody",
        "title": "Extension Settings",
        "group": "Cody",
        "icon": "$(gear)"
      },
      {
        "command": "cody.settings.extension.chat",
        "category": "Cody",
        "title": "Chat Settings",
        "group": "Cody",
        "icon": "$(gear)"
      },
      {
        "command": "cody.focus",
        "category": "Cody",
        "title": "Sign In"
      },
      {
        "command": "cody.status-bar.interacted",
        "category": "Cody",
        "title": "Cody Settings",
        "group": "Cody",
        "icon": "$(settings-gear)",
        "when": "cody.activated"
      },
      {
        "command": "cody.show-page",
        "category": "Cody",
        "title": "Open Account Page",
        "group": "Cody",
        "when": "cody.activated"
      },
      {
        "command": "cody.show-rate-limit-modal",
        "category": "Cody",
        "title": "Show Rate Limit Modal",
        "group": "Cody",
        "when": "cody.activated"
      },
      {
        "command": "cody.guardrails.debug",
        "category": "Cody",
        "title": "Guardrails Debug Attribution",
        "enablement": "config.cody.experimental.guardrails && editorHasSelection"
      },
      {
        "command": "cody.action.commands.menu",
        "category": "Cody",
        "title": "Commands",
        "when": "cody.activated",
        "icon": "$(cody-logo)"
      },
      {
        "command": "cody.autocomplete.openTraceView",
        "category": "Cody",
        "title": "Open Autocomplete Trace View",
        "when": "cody.activated && config.cody.autocomplete && config.cody.debug.enable && editorHasFocus && !editorReadonly"
      },
      {
        "command": "cody.autocomplete.manual-trigger",
        "category": "Cody",
        "title": "Trigger Autocomplete at Cursor",
        "when": "cody.activated && config.cody.autocomplete && editorHasFocus && !editorReadonly && !editorHasSelection && !inlineSuggestionsVisible"
      },
      {
        "command": "cody.chat.panel.new",
        "category": "Cody",
        "title": "New Chat Panel",
        "when": "cody.activated",
        "group": "Cody",
        "icon": "$(new-comment-icon)"
      },
      {
        "command": "cody.chat.tree.view.focus",
        "category": "Cody",
        "title": "Open Cody Sidebar",
        "group": "Cody",
        "icon": "$(layout-sidebar-left)"
      },
      {
        "command": "cody.chat.history.edit",
        "category": "Cody",
        "title": "Rename Chat",
        "group": "Cody",
        "icon": "$(edit)",
        "when": "cody.activated && cody.hasChatHistory"
      },
      {
        "command": "cody.chat.history.clear",
        "category": "Cody",
        "title": "Delete All Chats",
        "group": "Cody",
        "icon": "$(trash)",
        "when": "cody.activated && cody.hasChatHistory"
      },
      {
        "command": "cody.chat.history.delete",
        "category": "Cody",
        "title": "Delete Chat",
        "group": "Cody",
        "icon": "$(trash)",
        "when": "cody.activated && cody.hasChatHistory"
      },
      {
        "command": "cody.chat.history.export",
        "category": "Cody",
        "title": "Export Chats as JSON",
        "group": "Cody",
        "icon": "$(arrow-circle-down)",
        "when": "cody.activated && cody.hasChatHistory"
      },
      {
        "command": "cody.chat.history.panel",
        "category": "Cody",
        "title": "Chat History",
        "group": "Cody",
        "icon": "$(list-unordered)",
        "when": "cody.activated && cody.hasChatHistory"
    },
      {
        "command": "cody.search.index-update",
        "category": "Cody",
        "group": "Cody",
        "title": "Update search index for current workspace folder",
        "icon": "$(refresh)",
        "when": "cody.activated"
      },
      {
        "command": "cody.search.index-update-all",
        "category": "Cody",
        "group": "Cody",
        "title": "Update search indices for all workspace folders",
        "icon": "$(sync)",
        "when": "cody.activated"
      },
      {
        "command": "cody.chat.panel.reset",
        "category": "Cody",
        "title": "New Chat Session",
        "group": "Cody",
        "icon": "$(clear-all)",
        "when": "cody.activated && cody.hasChatHistory"
      },
      {
        "command": "cody.embeddings.resolveIssue",
        "title": "Cody Embeddings",
        "when": "cody.embeddings.hasIssue"
      }
    ],
    "keybindings": [
      {
        "command": "cody.chat.focus",
        "key": "alt+/",
        "when": "!cody.activated"
      },
      {
        "command": "cody.chat.tree.view.focus",
        "key": "alt+f1",
        "when": "cody.activated"
      },
      {
        "command": "cody.chat.panel.new",
        "key": "alt+/",
        "when": "cody.activated"
      },
      {
        "command": "cody.chat.panel.new",
        "key": "ctrl+l",
        "mac": "cmd+l",
        "when": "cody.activated && config.cody.internal.unstable"
      },
      {
        "command": "cody.command.edit-code",
        "key": "ctrl+shift+v",
        "mac": "shift+cmd+v",
        "when": "cody.activated && !editorReadonly"
      },
      {
        "command": "cody.command.edit-code",
        "key": "ctrl+k",
        "mac": "cmd+k",
        "when": "cody.activated && !editorReadonly && config.cody.internal.unstable"
      },
      {
        "command": "cody.action.commands.menu",
        "key": "alt+c",
        "mac": "alt+c",
        "when": "cody.activated"
      },
      {
        "command": "-github.copilot.generate",
        "key": "ctrl+enter"
      },
      {
        "command": "cody.autocomplete.manual-trigger",
        "key": "alt+\\",
        "when": "editorTextFocus && !editorHasSelection && config.cody.autocomplete.enabled && !inlineSuggestionsVisible"
      }
    ],
    "submenus": [
      {
        "label": "Cody",
        "id": "cody.submenu"
      }
    ],
    "menus": {
      "commandPalette": [
        {
          "command": "cody.command.edit-code",
          "when": "cody.activated && editorIsOpen"
        },
        {
          "command": "cody.command.explain-code",
          "when": "cody.activated && editorIsOpen"
        },
        {
          "command": "cody.command.context-search",
          "when": "cody.activated && editorIsOpen"
        },
        {
          "command": "cody.command.smell-code",
          "when": "cody.activated && editorIsOpen"
        },
        {
          "command": "cody.command.generate-tests",
          "when": "cody.activated && editorIsOpen"
        },
        {
          "command": "cody.command.unit-tests",
          "when": "cody.activated && config.cody.internal.unstable && editorIsOpen"
        },
        {
          "command": "cody.command.document-code",
          "when": "cody.activated && editorIsOpen"
        },
        {
          "command": "cody.action.commands.custom.menu",
          "when": "cody.activated"
        },
        {
          "command": "cody.embeddings.resolveIssue",
          "when": "false"
        },
        {
          "command": "cody.focus",
          "title": "Cody: Sign In",
          "when": "!cody.activated"
        },
        {
          "command": "cody.guardrails.debug",
          "when": "config.cody.experimental.guardrails && editorHasSelection"
        },
        {
          "command": "cody.show-page",
          "when": "false"
        },
        {
          "command": "cody.show-rate-limit-modal",
          "when": "false"
        }
      ],
      "editor/context": [
        {
          "submenu": "cody.submenu",
          "group": "0_cody"
        }
      ],
      "cody.submenu": [
        {
          "command": "cody.chat.panel.new",
          "when": "cody.activated",
          "group": "ask"
        },
        {
          "command": "cody.command.explain-code",
          "when": "cody.activated",
          "group": "command"
        },
        {
          "command": "cody.command.edit-code",
          "when": "cody.activated",
          "group": "ask"
        },
        {
          "command": "cody.command.generate-tests",
          "when": "cody.activated",
          "group": "command"
        },
        {
          "command": "cody.command.unit-tests",
          "when": "cody.activated && config.cody.internal.unstable",
          "group": "command"
        },
        {
          "command": "cody.command.document-code",
          "when": "cody.activated",
          "group": "command"
        },
        {
          "command": "cody.command.smell-code",
          "when": "cody.activated",
          "group": "command"
        },
        {
          "command": "cody.action.commands.custom.menu",
          "when": "cody.activated",
          "group": "custom-commands"
        },
        {
          "command": "cody.focus",
          "when": "!cody.activated",
          "group": "other"
        },
        {
          "command": "cody.guardrails.debug",
          "when": "cody.activated && config.cody.experimental.guardrails && editorHasSelection",
          "group": "other"
        }
      ],
      "view/title": [
        {
          "command": "cody.chat.panel.new",
          "when": "view == cody.chat.tree.view && cody.activated",
          "group": "navigation@1"
        },
        {
          "command": "cody.chat.history.clear",
          "when": "view == cody.chat.tree.view && cody.activated && cody.hasChatHistory",
          "enablement": "cody.hasChatHistory",
          "group": "navigation@2"
        },
        {
          "command": "cody.chat.history.export",
          "when": "view == cody.chat.tree.view && cody.activated && cody.hasChatHistory",
          "enablement": "cody.hasChatHistory",
          "group": "navigation@3"
        },
        {
          "command": "cody.welcome",
          "when": "view == cody.support.tree.view",
          "group": "7_cody@0"
        },
        {
          "command": "cody.search.index-update",
          "when": "view == cody.search && cody.activated",
          "group": "navigation@1"
        },
        {
          "command": "cody.search.index-update-all",
          "when": "view == cody.search && cody.activated",
          "group": "navigation@2"
        }
      ],
      "editor/title": [
        {
          "command": "cody.action.commands.menu",
          "when": "cody.activated && config.cody.editorTitleCommandIcon && resourceScheme == file && !editorReadonly",
          "group": "navigation",
          "visibility": "visible"
        },
        {
          "command": "cody.chat.panel.new",
          "when": "activeWebviewPanelId == cody.chatPanel && cody.activated",
          "group": "navigation@1",
          "visibility": "visible"
        },
        {
          "command": "cody.chat.history.panel",
          "when": "activeWebviewPanelId == cody.chatPanel && cody.activated",
          "group": "navigation@2",
          "visibility": "visible"
        },
        {
          "command": "cody.settings.extension.chat",
          "when": "activeWebviewPanelId == cody.chatPanel && cody.activated",
          "group": "navigation@3",
          "visibility": "visible"
        }
      ],
      "view/item/context": [
        {
          "command": "cody.chat.history.edit",
          "when": "view == cody.chat.tree.view && cody.activated && cody.hasChatHistory && viewItem == cody.chats",
          "group": "inline@1"
        },
        {
          "command": "cody.chat.history.delete",
          "when": "view == cody.chat.tree.view && cody.activated && cody.hasChatHistory && viewItem == cody.chats",
          "group": "inline@2"
        }
      ]
    },
    "configuration": {
      "type": "object",
      "title": "Cody",
      "properties": {
        "cody.serverEndpoint": {
          "order": 1,
          "type": "string",
          "description": "URL to the Sourcegraph instance.",
          "examples": "https://example.sourcegraph.com",
          "markdownDeprecationMessage": "**Deprecated**: Please sign in via the UI instead. If you are already signed in, you can empty this field to remove this warning.",
          "deprecationMessage": "Deprecated: Please sign in via the UI instead."
        },
        "cody.proxy": {
          "type": "string",
          "markdownDeprecationMessage": "The SOCKS proxy endpoint to access server endpoint. This is only supported with some autocomplete providers and only for use with the Cody Agent (for instance with JetBrains plugin). For VS Code please use http.proxy instead."
        },
        "cody.codebase": {
          "order": 2,
          "type": "string",
          "markdownDescription": "A Git repository URL to use instead of allowing Cody to infer the Git repository from the workspace.",
          "examples": [
            "https://github.com/sourcegraph/cody",
            "ssh://git@github.com/sourcegraph/cody"
          ]
        },
        "cody.useContext": {
          "order": 99,
          "type": "string",
          "enum": [
            "embeddings",
            "keyword",
            "blended",
            "none"
          ],
          "default": "blended",
          "markdownDescription": "Controls which context providers Cody uses for chat, commands and inline edits. Use 'blended' for best results. For debugging other context sources, 'embeddings' will use an embeddings-based index if available. 'keyword' will use a search-based index. 'none' will not use embeddings or search-based indexes."
        },
        "cody.customHeaders": {
          "order": 4,
          "type": "object",
          "markdownDescription": "Adds custom HTTP headers to all network requests to the Sourcegraph endpoint. Defining required headers here ensures requests are properly forwarded through intermediary proxy servers, which may mandate certain custom headers for internal or external communication.",
          "default": {},
          "examples": [
            {
              "Cache-Control": "no-cache",
              "Proxy-Authenticate": "Basic"
            }
          ]
        },
        "cody.autocomplete.enabled": {
          "order": 5,
          "type": "boolean",
          "markdownDescription": "Enables code autocompletions.",
          "default": true
        },
        "cody.autocomplete.languages": {
          "order": 5,
          "type": "object",
          "markdownDescription": "Enables or disables code autocompletions for specified [language ids](https://code.visualstudio.com/docs/languages/identifiers). `\"*\"` is the default fallback if no language-specific setting is found.\n\nThe default setting: \n\n```json\n{\n  \"*\": true\n}\n```\n\nTo disable autocomplete for a given [language id](https://code.visualstudio.com/docs/languages/identifiers#_known-language-identifiers) set its value to `false`, for example:\n\n```json\n{\n  \"*\": true,\n  \"plaintext\": false\n}\n```",
          "default": {
            "*": true
          },
          "examples": [
            {
              "*": true,
              "plaintext": false
            }
          ]
        },
        "cody.editorTitleCommandIcon": {
          "order": 7,
          "type": "boolean",
          "markdownDescription": "Adds a Cody icon to the editor title menu for quick access to Cody commands.",
          "default": true
        },
<<<<<<< HEAD
        "cody.experimental.chatPredictions": {
          "order": 8,
          "type": "boolean",
          "default": false,
          "markdownDescription": "Adds suggestions of possible relevant messages in the chat window."
        },
        "cody.experimental.commitMessage": {
          "order": 8,
          "type": "boolean",
          "default": true,
          "markdownDescription": "Adds a button to the SCM input field to generate a relevant commit message for the current changes."
        },
=======
>>>>>>> 9cb9d75a
        "cody.commandCodeLenses": {
          "order": 8,
          "type": "boolean",
          "markdownDescription": "Adds code lenses to current file for quick access to Cody commands.",
          "default": false
        },
        "cody.experimental.guardrails": {
          "order": 9,
          "type": "boolean",
          "markdownDescription": "Experimental feature for internal use.",
          "default": false
        },
        "cody.experimental.localSymbols": {
          "order": 9,
          "type": "boolean",
          "default": false,
          "markdownDescription": "Experimental feature for internal use."
        },
        "cody.chat.preInstruction": {
          "order": 6,
          "type": "string",
          "markdownDescription": "A custom instruction to be included at the start of all chat messages. (E.g., \"Answer all my questions in Spanish.\")",
          "examples": [
            "Answer all my questions in Spanish."
          ]
        },
        "cody.codeActions.enabled": {
          "order": 11,
          "title": "Cody Code Actions",
          "type": "boolean",
          "markdownDescription": "Add Cody options to Quick Fix menus for fixing, explaining, documenting, and editing code.",
          "default": true
        },
        "cody.experimental.simpleChatContext": {
          "order": 99,
          "type": "boolean",
          "markdownDescription": "Uses the new simplifed chat context fetcher",
          "default": true
        },
        "cody.experimental.symfContext": {
          "order": 99,
          "type": "boolean",
          "markdownDescription": "Enable symf code search context for chat",
          "default": true
        },
        "cody.experimental.symf.path": {
          "order": 99,
          "type": "string",
          "markdownDescription": "Path to symf binary",
          "default": ""
        },
        "cody.experimental.tracing": {
          "order": 99,
          "type": "boolean",
          "markdownDescription": "Enable OpenTelemetry tracing",
          "default": false
        },
        "cody.debug.enable": {
          "order": 99,
          "type": "boolean",
          "markdownDescription": "Turns on debug output (visible in the VS Code Output panel under \"Cody by Sourcegraph\")"
        },
        "cody.debug.verbose": {
          "order": 99,
          "type": "boolean",
          "markdownDescription": "Enables verbose debug output. Debug messages may contain more details if the invocation includes verbose information."
        },
        "cody.debug.filter": {
          "order": 99,
          "type": "string",
          "markdownDescription": "Regular expression to filter debug output. If empty, defaults to '.*', which prints all messages."
        },
        "cody.telemetry.level": {
          "order": 99,
          "type": "string",
          "enum": [
            "all",
            "off"
          ],
          "enumDescriptions": [
            "Sends usage data and errors.",
            "Disables all extension telemetry."
          ],
          "markdownDescription": "Controls the telemetry about Cody usage and errors. See [Cody usage and privacy notice](https://about.sourcegraph.com/terms/cody-notice).",
          "default": "all"
        },
        "cody.autocomplete.advanced.provider": {
          "type": "string",
          "default": null,
          "enum": [
            null,
            "anthropic",
            "fireworks",
            "unstable-openai",
            "unstable-ollama"
          ],
          "markdownDescription": "The provider used for code autocomplete. Most providers other than `anthropic` require the `cody.autocomplete.advanced.serverEndpoint` and `cody.autocomplete.advanced.accessToken` settings to also be set. Check the Cody output channel for error messages if autocomplete is not working as expected."
        },
        "cody.autocomplete.advanced.serverEndpoint": {
          "type": "string",
          "markdownDescription": "The server endpoint used for code autocomplete. This is only supported with a provider other than `anthropic`."
        },
        "cody.autocomplete.advanced.accessToken": {
          "type": "string",
          "markdownDescription": "The access token used for code autocomplete. This is only supported with a provider other than `anthropic`."
        },
        "cody.autocomplete.advanced.model": {
          "type": "string",
          "default": null,
          "enum": [
            null,
            "starcoder-16b",
            "starcoder-7b",
            "starcoder-3b",
            "starcoder-1b",
            "llama-code-7b",
            "llama-code-13b",
            "llama-code-13b-instruct",
            "mistral-7b-instruct-4k"
          ],
          "markdownDescription": "Overwrite the  model used for code autocompletion inference. This is only supported with the `fireworks` provider"
        },
        "cody.autocomplete.completeSuggestWidgetSelection": {
          "type": "boolean",
          "default": true,
          "markdownDescription": "Autocomplete based on the currently selection in the suggest widget. Requires the VS Code user setting `editor.inlineSuggest.suppressSuggestions` set to true and will change it to true in user settings if it is not true."
        },
        "cody.autocomplete.formatOnAccept": {
          "type": "boolean",
          "default": false,
          "markdownDescription": "Format completions on accept using [the default document formatter](https://code.visualstudio.com/docs/editor/codebasics#_formatting)."
        },
        "cody.experimental.foldingRanges": {
          "type": "string",
          "enum": [
            "lsp",
            "indentation-based"
          ],
          "enumDescriptions": [
            "Use folding ranges that are enabled by default in VS Code, and are usually powered by LSP",
            "Use custom implementation of folding ranges that is indentation based. This is the implementation that is used by other Cody clients like the JetBrains plugin"
          ],
          "markdownDescription": "Determines the algorithm Cody uses to detect folding ranges. Cody uses folding ranges for several features like the 'Document code' command",
          "default": "all"
        },
        "cody.autocomplete.experimental.syntacticPostProcessing": {
          "type": "boolean",
          "default": true,
          "markdownDescription": "Rank autocomplete results with tree-sitter."
        },
        "cody.autocomplete.experimental.dynamicMultilineCompletions": {
          "type": "boolean",
          "default": false,
          "markdownDescription": "Dynamically switch from singleline to multiline completion based on the first completion line."
        },
        "cody.autocomplete.experimental.hotStreak": {
          "type": "boolean",
          "default": false,
          "markdownDescription": "Preload follow-up completions"
        },
        "cody.autocomplete.experimental.graphContext": {
          "type": "string",
          "default": null,
          "enum": [
            null,
            "bfg",
            "bfg-mixed"
          ],
          "markdownDescription": "Use the code graph to retrieve context for autocomplete requests."
        },
        "cody.autocomplete.experimental.ollamaOptions": {
          "type": "object",
          "markdownDescription": "Options for the [Ollama](https://ollama.ai/) experimental autocomplete provider.",
          "default": {
            "url": "http://localhost:11434",
            "model": "codellama:7b-code"
          },
          "properties": {
            "url": {
              "type": "string",
              "description": "The URL of the Ollama API.",
              "default": "http://localhost:11434"
            },
            "model": {
              "type": "string",
              "default": "codellama:7b-code",
              "examples": [
                "codellama:7b-code",
                "codellama:13b-code"
              ]
            },
            "parameters": {
              "type": "object",
              "description": "Parameters for how Ollama will run the model. See Ollama [PARAMETER documentation](https://github.com/jmorganca/ollama/blob/main/docs/api.md#generate-request-with-options).",
              "properties": {
                "num_ctx": "number",
                "temperature": "number",
                "top_k": "number",
                "top_p": "number"
              }
            }
          }
        },
        "cody.internal.unstable": {
          "order": 999,
          "type": "boolean",
          "markdownDescription": "[INTERNAL ONLY] Enable all unstable experimental features.",
          "default": false
        }
      }
    },
    "icons": {
      "cody-logo": {
        "description": "Cody logo",
        "default": {
          "fontPath": "resources/cody-icons.woff",
          "fontCharacter": "\\0041"
        }
      },
      "cody-logo-heavy": {
        "description": "Cody logo heavy",
        "default": {
          "fontPath": "resources/cody-icons.woff",
          "fontCharacter": "\\0042"
        }
      },
      "new-comment-icon": {
        "description": "Cody logo heavy",
        "default": {
          "fontPath": "resources/cody-icons.woff",
          "fontCharacter": "\\0048"
        }
      }
    }
  },
  "dependencies": {
    "@anthropic-ai/sdk": "^0.4.2",
    "@opentelemetry/api": "^1.7.0",
    "@opentelemetry/core": "^1.18.1",
    "@opentelemetry/exporter-trace-otlp-http": "^0.45.1",
    "@opentelemetry/instrumentation-http": "^0.45.1",
    "@opentelemetry/resources": "^1.18.1",
    "@opentelemetry/sdk-node": "^0.45.1",
    "@opentelemetry/sdk-trace-base": "^1.18.1",
    "@opentelemetry/semantic-conventions": "^1.18.1",
    "@sentry/browser": "^7.66.0",
    "@sentry/core": "^7.66.0",
    "@sentry/node": "^7.66.0",
    "@sourcegraph/cody-shared": "workspace:*",
    "@sourcegraph/cody-ui": "workspace:*",
    "@sourcegraph/telemetry": "^0.16.0",
    "@storybook/preview-api": "^7.6.2",
    "@vscode/codicons": "^0.0.35",
    "@vscode/webview-ui-toolkit": "^1.2.2",
    "async-mutex": "^0.4.0",
    "axios": "^1.3.6",
    "classnames": "^2.3.2",
    "detect-indent": "^7.0.1",
    "fast-xml-parser": "^4.3.2",
    "glob": "^7.2.3",
    "isomorphic-fetch": "^3.0.0",
    "js-levenshtein": "^1.1.6",
    "lodash": "^4.17.21",
    "lru-cache": "^10.0.0",
    "mkdirp": "^3.0.1",
    "os-browserify": "^0.3.0",
    "socks-proxy-agent": "^8.0.1",
    "unzipper": "^0.10.14",
    "uuid": "^9.0.0",
    "vscode-languageserver-textdocument": "^1.0.8",
    "vscode-uri": "^3.0.7",
    "web-tree-sitter": "^0.20.8",
    "wink-nlp-utils": "^2.1.0"
  },
  "devDependencies": {
    "@google-cloud/pubsub": "^3.7.3",
    "@playwright/test": "1.39.0",
    "@pollyjs/adapter-node-http": "^6.0.6",
    "@pollyjs/core": "^6.0.6",
    "@pollyjs/persister": "^6.0.6",
    "@pollyjs/persister-fs": "^6.0.6",
    "@types/axios": "^0.14.0",
    "@types/blueimp-md5": "^2.18.2",
    "@types/dedent": "^0.7.0",
    "@types/express": "^4.17.17",
    "@types/fs-extra": "^11.0.4",
    "@types/glob": "^8.0.0",
    "@types/isomorphic-fetch": "^0.0.39",
    "@types/js-levenshtein": "^1.1.1",
    "@types/lodash": "^4.14.195",
    "@types/mocha": "^10.0.1",
    "@types/pako": "^2.0.3",
    "@types/progress": "^2.0.5",
    "@types/semver": "^7.5.0",
    "@types/unzipper": "^0.10.7",
    "@types/uuid": "^9.0.2",
    "@types/vscode": "^1.79.0",
    "@types/yaml": "^1.9.7",
    "@vscode/test-electron": "^2.3.8",
    "@vscode/test-web": "^0.0.47",
    "@vscode/vsce": "^2.22.0",
    "blueimp-md5": "^2.19.0",
    "concurrently": "^8.2.0",
    "dedent": "^0.7.0",
    "express": "^4.18.2",
    "fast-json-stable-stringify": "^2.1.0",
    "fs-extra": "^11.2.0",
    "fuzzysort": "^2.0.4",
    "mocha": "^10.2.0",
    "ovsx": "^0.8.2",
    "pako": "^2.1.0",
    "path-browserify": "^1.0.1",
    "playwright": "1.39.0",
    "progress": "^2.0.3",
    "semver": "^7.5.4",
    "yaml": "^2.3.4"
  }
}<|MERGE_RESOLUTION|>--- conflicted
+++ resolved
@@ -805,26 +805,17 @@
           "markdownDescription": "Adds a Cody icon to the editor title menu for quick access to Cody commands.",
           "default": true
         },
-<<<<<<< HEAD
-        "cody.experimental.chatPredictions": {
+        "cody.commandCodeLenses": {
           "order": 8,
           "type": "boolean",
-          "default": false,
-          "markdownDescription": "Adds suggestions of possible relevant messages in the chat window."
+          "markdownDescription": "Adds code lenses to current file for quick access to Cody commands.",
+          "default": false
         },
         "cody.experimental.commitMessage": {
-          "order": 8,
+          "order": 9,
           "type": "boolean",
           "default": true,
           "markdownDescription": "Adds a button to the SCM input field to generate a relevant commit message for the current changes."
-        },
-=======
->>>>>>> 9cb9d75a
-        "cody.commandCodeLenses": {
-          "order": 8,
-          "type": "boolean",
-          "markdownDescription": "Adds code lenses to current file for quick access to Cody commands.",
-          "default": false
         },
         "cody.experimental.guardrails": {
           "order": 9,
