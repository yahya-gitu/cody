import React, { useCallback, useMemo, useState } from 'react'

import classNames from 'classnames'

import { ChatButton, ChatContextStatus, ChatMessage, CodyPrompt, isDefined } from '@sourcegraph/cody-shared'

import { FileLinkProps } from './chat/ContextFiles'
import { ChatInputContext } from './chat/inputContext/ChatInputContext'
import { Transcript } from './chat/Transcript'
import { CodyRecipesWidgetWrapper, TranscriptItemClassNames } from './chat/TranscriptItem'

import styles from './Chat.module.css'

interface ChatProps extends ChatClassNames {
    transcript: ChatMessage[]
    messageInProgress: ChatMessage | null
    messageBeingEdited: boolean
    setMessageBeingEdited: (input: boolean) => void
    contextStatus?: ChatContextStatus | null
    formInput: string
    setFormInput: (input: string) => void
    inputHistory: string[]
    setInputHistory: (history: string[]) => void
    onSubmit: (text: string, submitType: 'user' | 'suggestion') => void
    contextStatusComponent?: React.FunctionComponent<any>
    contextStatusComponentProps?: any
    textAreaComponent: React.FunctionComponent<ChatUITextAreaProps>
    submitButtonComponent: React.FunctionComponent<ChatUISubmitButtonProps>
    suggestionButtonComponent?: React.FunctionComponent<ChatUISuggestionButtonProps>
    fileLinkComponent: React.FunctionComponent<FileLinkProps>
    helpMarkdown?: string
    afterMarkdown?: string
    gettingStartedButtons?: ChatButton[]
    className?: string
    EditButtonContainer?: React.FunctionComponent<EditButtonProps>
    editButtonOnSubmit?: (text: string) => void
    FeedbackButtonsContainer?: React.FunctionComponent<FeedbackButtonsProps>
    feedbackButtonsOnSubmit?: (text: string) => void
    copyButtonOnSubmit?: CopyButtonProps['copyButtonOnSubmit']
    suggestions?: string[]
    setSuggestions?: (suggestions: undefined | []) => void
    needsEmailVerification?: boolean
    needsEmailVerificationNotice?: React.FunctionComponent
    codyNotEnabledNotice?: React.FunctionComponent
    abortMessageInProgressComponent?: React.FunctionComponent<{ onAbortMessageInProgress: () => void }>
    onAbortMessageInProgress?: () => void
    isCodyEnabled: boolean
    ChatButtonComponent?: React.FunctionComponent<ChatButtonProps>
    pluginsDevMode?: boolean
<<<<<<< HEAD
    RecipesWidgetWrapper?: CodyRecipesWidgetWrapper
=======
    chatCommands?: [string, CodyPrompt][] | null
    ChatCommandsComponent?: React.FunctionComponent<ChatCommandsProps>
    isTranscriptError?: boolean
>>>>>>> 402dbb2d
}

interface ChatClassNames extends TranscriptItemClassNames {
    inputRowClassName?: string
    chatInputContextClassName?: string
    chatInputClassName?: string
}

export interface ChatButtonProps {
    label: string
    action: string
    onClick: (action: string) => void
}

export interface ChatUITextAreaProps {
    className: string
    rows: number
    autoFocus: boolean
    value: string
    required: boolean
    disabled?: boolean
    onInput: React.FormEventHandler<HTMLElement>
    onKeyDown?: (event: React.KeyboardEvent<HTMLElement>, caretPosition: number | null) => void
}

export interface ChatUISubmitButtonProps {
    className: string
    disabled: boolean
    onClick: (event: React.MouseEvent<HTMLButtonElement>) => void
}

export interface ChatUISuggestionButtonProps {
    suggestion: string
    onClick: (event: React.MouseEvent<HTMLButtonElement>) => void
}

export interface EditButtonProps {
    className: string
    disabled?: boolean
    messageBeingEdited: boolean
    setMessageBeingEdited: (input: boolean) => void
}

export interface FeedbackButtonsProps {
    className: string
    disabled?: boolean
    feedbackButtonsOnSubmit: (text: string) => void
}

// TODO: Rename to CodeBlockActionsProps
export interface CopyButtonProps {
    copyButtonOnSubmit: (text: string, insert?: boolean) => void
}

export interface ChatCommandsProps {
    setFormInput: (input: string) => void
    setSelectedChatCommand: (index: number) => void
    chatCommands?: [string, CodyPrompt][] | null
    selectedChatCommand?: number
    onSubmit: (input: string, inputType: 'user' | 'suggestion') => void
}
/**
 * The Cody chat interface, with a transcript of all messages and a message form.
 */
export const Chat: React.FunctionComponent<ChatProps> = ({
    messageInProgress,
    messageBeingEdited,
    setMessageBeingEdited,
    transcript,
    contextStatus,
    formInput,
    setFormInput,
    inputHistory,
    setInputHistory,
    onSubmit,
    textAreaComponent: TextArea,
    submitButtonComponent: SubmitButton,
    suggestionButtonComponent: SuggestionButton,
    fileLinkComponent,
    helpMarkdown,
    afterMarkdown,
    gettingStartedButtons,
    className,
    codeBlocksCopyButtonClassName,
    codeBlocksInsertButtonClassName,
    transcriptItemClassName,
    humanTranscriptItemClassName,
    transcriptItemParticipantClassName,
    transcriptActionClassName,
    inputRowClassName,
    chatInputContextClassName,
    chatInputClassName,
    EditButtonContainer,
    editButtonOnSubmit,
    FeedbackButtonsContainer,
    feedbackButtonsOnSubmit,
    copyButtonOnSubmit,
    suggestions,
    setSuggestions,
    needsEmailVerification = false,
    codyNotEnabledNotice: CodyNotEnabledNotice,
    needsEmailVerificationNotice: NeedsEmailVerificationNotice,
    contextStatusComponent: ContextStatusComponent,
    contextStatusComponentProps = {},
    abortMessageInProgressComponent: AbortMessageInProgressButton,
    onAbortMessageInProgress = () => {},
    isCodyEnabled,
    ChatButtonComponent,
    pluginsDevMode,
<<<<<<< HEAD
    RecipesWidgetWrapper,
=======
    chatCommands,
    ChatCommandsComponent,
    isTranscriptError,
>>>>>>> 402dbb2d
}) => {
    const [inputRows, setInputRows] = useState(1)
    const [displayCommands, setDisplayCommands] = useState<[string, CodyPrompt][] | null>(chatCommands || null)
    const [selectedChatCommand, setSelectedChatCommand] = useState(-1)
    const [historyIndex, setHistoryIndex] = useState(inputHistory.length)

    // Handles selecting a chat command when the user types a slash in the chat input.
    const chatCommentSelectionHandler = useCallback(
        (inputValue: string): void => {
            if (!chatCommands || !ChatCommandsComponent) {
                return
            }
            if (inputValue === '/') {
                setDisplayCommands(chatCommands)
                setSelectedChatCommand(chatCommands.length)
                return
            }
            if (inputValue.startsWith('/')) {
                const filteredCommands = chatCommands.filter(
                    ([_, prompt]) => prompt.slashCommand?.startsWith(inputValue)
                )
                setDisplayCommands(filteredCommands)
                setSelectedChatCommand(0)
                return
            }
            setDisplayCommands(null)
            setSelectedChatCommand(-1)
        },
        [ChatCommandsComponent, chatCommands]
    )

    const inputHandler = useCallback(
        (inputValue: string): void => {
            chatCommentSelectionHandler(inputValue)
            const rowsCount = (inputValue.match(/\n/g)?.length || 0) + 1
            setInputRows(rowsCount > 25 ? 25 : rowsCount)
            setFormInput(inputValue)
            if (inputValue !== inputHistory[historyIndex]) {
                setHistoryIndex(inputHistory.length)
            }
        },
        [chatCommentSelectionHandler, historyIndex, inputHistory, setFormInput]
    )

    const submitInput = useCallback(
        (input: string, submitType: 'user' | 'suggestion'): void => {
            if (messageInProgress) {
                return
            }
            onSubmit(input, submitType)
            setSuggestions?.(undefined)
            setHistoryIndex(inputHistory.length + 1)
            setInputHistory([...inputHistory, input])
            setDisplayCommands(null)
            setSelectedChatCommand(-1)
        },
        [inputHistory, messageInProgress, onSubmit, setInputHistory, setSuggestions]
    )
    const onChatInput = useCallback(
        ({ target }: React.SyntheticEvent) => {
            const { value } = target as HTMLInputElement
            inputHandler(value)
        },
        [inputHandler]
    )

    const onChatSubmit = useCallback((): void => {
        // Submit chat only when input is not empty and not in progress
        if (formInput.trim() && !messageInProgress) {
            setInputRows(1)
            submitInput(formInput, 'user')
            setFormInput('')
        }
    }, [formInput, messageInProgress, setFormInput, submitInput])

    const onChatKeyDown = useCallback(
        (event: React.KeyboardEvent<HTMLElement>, caretPosition: number | null): void => {
            // Submit input on Enter press (without shift) and
            // trim the formInput to make sure input value is not empty.
            if (
                event.key === 'Enter' &&
                !event.shiftKey &&
                !event.nativeEvent.isComposing &&
                formInput &&
                formInput.trim() &&
                selectedChatCommand < 0
            ) {
                event.preventDefault()
                event.stopPropagation()
                setMessageBeingEdited(false)
                onChatSubmit()
            }

            // Handles cycling through chat command suggestions using the up and down arrow keys
            if (displayCommands && formInput.startsWith('/')) {
                if (event.key === 'ArrowUp' || event.key === 'ArrowDown') {
                    const commandsLength = displayCommands?.length - 1
                    const newIndex = event.key === 'ArrowUp' ? selectedChatCommand - 1 : selectedChatCommand + 1
                    const newCommandIndex = newIndex < 0 ? commandsLength : newIndex > commandsLength ? 0 : newIndex
                    setSelectedChatCommand(newCommandIndex)
                    const newInput = displayCommands?.[newCommandIndex]?.[1]?.slashCommand
                    setFormInput(newInput || formInput)
                }
                // close the chat command suggestions on escape key
                if (event.key === 'Escape') {
                    setDisplayCommands(null)
                    setSelectedChatCommand(-1)
                    setFormInput('')
                }
                // tab/enter to complete
                if ((event.key === 'Tab' || event.key === 'Enter') && selectedChatCommand > -1) {
                    event.preventDefault()
                    event.stopPropagation()
                    const newInput = displayCommands?.[selectedChatCommand]?.[1]?.slashCommand
                    setFormInput(newInput || formInput)
                    setDisplayCommands(null)
                    setSelectedChatCommand(-1)
                }
            }

            // Loop through input history on up arrow press
            if (!inputHistory.length) {
                return
            }

            // Clear & reset session on CMD+K
            if (event.metaKey && event.key === 'k') {
                onSubmit('/r', 'user')
            }

            if (formInput === inputHistory[historyIndex] || !formInput) {
                if (event.key === 'ArrowUp' && caretPosition === 0) {
                    const newIndex = historyIndex - 1 < 0 ? inputHistory.length - 1 : historyIndex - 1
                    setHistoryIndex(newIndex)
                    setFormInput(inputHistory[newIndex])
                } else if (event.key === 'ArrowDown' && caretPosition === formInput.length) {
                    if (historyIndex + 1 < inputHistory.length) {
                        const newIndex = historyIndex + 1
                        setHistoryIndex(newIndex)
                        setFormInput(inputHistory[newIndex])
                    }
                }
            }
        },
        [
            formInput,
            selectedChatCommand,
            displayCommands,
            inputHistory,
            historyIndex,
            setMessageBeingEdited,
            onChatSubmit,
            setFormInput,
            onSubmit,
        ]
    )

    const transcriptWithWelcome = useMemo<ChatMessage[]>(
        () => [
            {
                speaker: 'assistant',
                displayText: welcomeText({ helpMarkdown, afterMarkdown }),
                buttons: gettingStartedButtons,
            },
            ...transcript,
        ],
        [helpMarkdown, afterMarkdown, gettingStartedButtons, transcript]
    )

    return (
        <div className={classNames(className, styles.innerContainer)}>
            {!isCodyEnabled && CodyNotEnabledNotice ? (
                <div className="flex-1">
                    <CodyNotEnabledNotice />
                </div>
            ) : needsEmailVerification && NeedsEmailVerificationNotice ? (
                <div className="flex-1">
                    <NeedsEmailVerificationNotice />
                </div>
            ) : (
                <Transcript
                    transcript={transcriptWithWelcome}
                    messageInProgress={messageInProgress}
                    messageBeingEdited={messageBeingEdited}
                    setMessageBeingEdited={setMessageBeingEdited}
                    fileLinkComponent={fileLinkComponent}
                    codeBlocksCopyButtonClassName={codeBlocksCopyButtonClassName}
                    codeBlocksInsertButtonClassName={codeBlocksInsertButtonClassName}
                    transcriptItemClassName={transcriptItemClassName}
                    humanTranscriptItemClassName={humanTranscriptItemClassName}
                    transcriptItemParticipantClassName={transcriptItemParticipantClassName}
                    transcriptActionClassName={transcriptActionClassName}
                    className={styles.transcriptContainer}
                    textAreaComponent={TextArea}
                    EditButtonContainer={EditButtonContainer}
                    editButtonOnSubmit={editButtonOnSubmit}
                    FeedbackButtonsContainer={FeedbackButtonsContainer}
                    feedbackButtonsOnSubmit={feedbackButtonsOnSubmit}
                    copyButtonOnSubmit={copyButtonOnSubmit}
                    submitButtonComponent={SubmitButton}
                    chatInputClassName={chatInputClassName}
                    ChatButtonComponent={ChatButtonComponent}
                    pluginsDevMode={pluginsDevMode}
<<<<<<< HEAD
                    RecipesWidgetWrapper={RecipesWidgetWrapper}
=======
                    isTranscriptError={isTranscriptError}
>>>>>>> 402dbb2d
                />
            )}

            <form className={classNames(styles.inputRow, inputRowClassName)}>
                {!displayCommands && suggestions !== undefined && suggestions.length !== 0 && SuggestionButton ? (
                    <div className={styles.suggestions}>
                        {suggestions.map((suggestion: string) =>
                            suggestion.trim().length > 0 ? (
                                <SuggestionButton
                                    key={suggestion}
                                    suggestion={suggestion}
                                    onClick={() => submitInput(suggestion, 'suggestion')}
                                />
                            ) : null
                        )}
                    </div>
                ) : null}
                {displayCommands && ChatCommandsComponent && formInput && (
                    <ChatCommandsComponent
                        chatCommands={displayCommands}
                        selectedChatCommand={selectedChatCommand}
                        setFormInput={setFormInput}
                        setSelectedChatCommand={setSelectedChatCommand}
                        onSubmit={onSubmit}
                    />
                )}
                {messageInProgress && AbortMessageInProgressButton && (
                    <div className={classNames(styles.abortButtonContainer)}>
                        <AbortMessageInProgressButton onAbortMessageInProgress={onAbortMessageInProgress} />
                    </div>
                )}
                <div className={styles.textAreaContainer}>
                    <TextArea
                        className={classNames(styles.chatInput, chatInputClassName)}
                        rows={inputRows}
                        value={isCodyEnabled ? formInput : 'Cody is disabled on this instance'}
                        autoFocus={true}
                        required={true}
                        disabled={needsEmailVerification || !isCodyEnabled}
                        onInput={onChatInput}
                        onKeyDown={onChatKeyDown}
                    />
                    <SubmitButton
                        className={styles.submitButton}
                        onClick={onChatSubmit}
                        disabled={
                            !!messageInProgress || needsEmailVerification || !isCodyEnabled || formInput.length === 0
                        }
                    />
                </div>
                {ContextStatusComponent ? (
                    <ContextStatusComponent {...contextStatusComponentProps} />
                ) : (
                    contextStatus && (
                        <ChatInputContext contextStatus={contextStatus} className={chatInputContextClassName} />
                    )
                )}
            </form>
        </div>
    )
}

interface WelcomeTextOptions {
    /** Provide users with a way to quickly access Cody docs/help.*/
    helpMarkdown?: string
    /** Provide additional content to supplement the original message. Example: tips, privacy policy. */
    afterMarkdown?: string
}

function welcomeText({
    helpMarkdown = 'See [Cody documentation](https://docs.sourcegraph.com/cody) for help and tips.',
    afterMarkdown,
}: WelcomeTextOptions): string {
    return ["Hello! I'm Cody. I can write code and answer questions for you. " + helpMarkdown, afterMarkdown]
        .filter(isDefined)
        .join('\n\n')
}<|MERGE_RESOLUTION|>--- conflicted
+++ resolved
@@ -47,13 +47,10 @@
     isCodyEnabled: boolean
     ChatButtonComponent?: React.FunctionComponent<ChatButtonProps>
     pluginsDevMode?: boolean
-<<<<<<< HEAD
     RecipesWidgetWrapper?: CodyRecipesWidgetWrapper
-=======
     chatCommands?: [string, CodyPrompt][] | null
     ChatCommandsComponent?: React.FunctionComponent<ChatCommandsProps>
     isTranscriptError?: boolean
->>>>>>> 402dbb2d
 }
 
 interface ChatClassNames extends TranscriptItemClassNames {
@@ -163,13 +160,10 @@
     isCodyEnabled,
     ChatButtonComponent,
     pluginsDevMode,
-<<<<<<< HEAD
     RecipesWidgetWrapper,
-=======
     chatCommands,
     ChatCommandsComponent,
     isTranscriptError,
->>>>>>> 402dbb2d
 }) => {
     const [inputRows, setInputRows] = useState(1)
     const [displayCommands, setDisplayCommands] = useState<[string, CodyPrompt][] | null>(chatCommands || null)
@@ -373,11 +367,8 @@
                     chatInputClassName={chatInputClassName}
                     ChatButtonComponent={ChatButtonComponent}
                     pluginsDevMode={pluginsDevMode}
-<<<<<<< HEAD
                     RecipesWidgetWrapper={RecipesWidgetWrapper}
-=======
                     isTranscriptError={isTranscriptError}
->>>>>>> 402dbb2d
                 />
             )}
 
